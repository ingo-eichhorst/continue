import { v4 as uuidv4 } from "uuid";
import {
  AssistantChatMessage,
  ChatMessage,
  CompletionOptions,
  LLMOptions,
  MessagePart,
  TextMessagePart,
  ToolCallDelta,
} from "../../index.js";
<<<<<<< HEAD
import { renderChatMessage } from "../../util/messageContent.js";
import { BaseLLM } from "../index.js";
import { streamResponse } from "../stream.js";
import {
  convertContinueToolToGeminiFunction,
=======
import { findLast } from "../../util/findLast.js";
import { renderChatMessage, stripImages } from "../../util/messageContent.js";
import { BaseLLM } from "../index.js";
import { streamResponse } from "../stream.js";
import {
  GeminiChatContent,
>>>>>>> 6f6c4de4
  GeminiChatContentPart,
  GeminiChatRequestBody,
  GeminiChatResponse,
  GeminiGenerationConfig,
  GeminiToolFunctionDeclaration,
} from "./gemini-types";

class Gemini extends BaseLLM {
  static providerName = "gemini";

  static defaultOptions: Partial<LLMOptions> = {
    model: "gemini-pro",
    apiBase: "https://generativelanguage.googleapis.com/v1beta/",
    maxStopWords: 5,
    maxEmbeddingBatchSize: 100,
  };

  // Function to convert completion options to Gemini format
  public convertArgs(options: CompletionOptions): GeminiGenerationConfig {
    // should be public for use within VertexAI
    const finalOptions: any = {}; // Initialize an empty object

    // Map known options
    if (options.topK) {
      finalOptions.topK = options.topK;
    }
    if (options.topP) {
      finalOptions.topP = options.topP;
    }
    if (options.temperature !== undefined && options.temperature !== null) {
      finalOptions.temperature = options.temperature;
    }
    if (options.maxTokens) {
      finalOptions.maxOutputTokens = options.maxTokens;
    }
    if (options.stop) {
      finalOptions.stopSequences = options.stop
        .filter((x) => x.trim() !== "")
        .slice(0, this.maxStopWords ?? Gemini.defaultOptions.maxStopWords);
    }

    return finalOptions;
  }

  protected async *_streamComplete(
    prompt: string,
    signal: AbortSignal,
    options: CompletionOptions,
  ): AsyncGenerator<string> {
    for await (const message of this._streamChat(
      [{ content: prompt, role: "user" }],
      signal,
      options,
    )) {
      yield renderChatMessage(message);
    }
  }

  /**
   * Removes the system message and merges it with the next user message if present.
   * @param messages Array of chat messages
   * @returns Modified array with system message merged into user message if applicable
   */
  public removeSystemMessage(messages: ChatMessage[]): ChatMessage[] {
    // If no messages or first message isn't system, return copy of original messages
    if (messages.length === 0 || messages[0]?.role !== "system") {
      return [...messages];
    }

    // Extract system message
    const systemMessage: ChatMessage = messages[0];

    // Extract system content based on its type
    let systemContent = "";

    if (typeof systemMessage.content === "string") {
      systemContent = systemMessage.content;
    } else if (Array.isArray(systemMessage.content)) {
      const contentArray: Array<MessagePart> =
        systemMessage.content as Array<MessagePart>;

      const concatenatedText = contentArray
        .filter((part): part is TextMessagePart => part.type === "text")
        .map((part) => part.text)
        .join(" ");

      systemContent = concatenatedText ? concatenatedText : "";
    } else if (
      systemMessage.content &&
      typeof systemMessage.content === "object"
    ) {
      const typedContent = systemMessage.content as TextMessagePart;
      systemContent = typedContent?.text || "";
    }

    // Create new array without the system message
    const remainingMessages: ChatMessage[] = messages.slice(1);

    // Check if there's a user message to merge with
    if (remainingMessages.length > 0 && remainingMessages[0].role === "user") {
      const userMessage: ChatMessage = remainingMessages[0];
      const prefix = `System message - follow these instructions in every response: ${systemContent}\n\n---\n\n`;

      // Merge based on user content type
      if (typeof userMessage.content === "string") {
        userMessage.content = prefix + userMessage.content;
      } else if (Array.isArray(userMessage.content)) {
        const contentArray: Array<MessagePart> =
          userMessage.content as Array<MessagePart>;
        const textPart = contentArray.find((part) => part.type === "text") as
          | TextMessagePart
          | undefined;

        if (textPart) {
          textPart.text = prefix + textPart.text;
        } else {
          userMessage.content.push({
            type: "text",
            text: prefix,
          } as TextMessagePart);
        }
      } else if (
        userMessage.content &&
        typeof userMessage.content === "object"
      ) {
        const typedContent = userMessage.content as TextMessagePart;
        userMessage.content = [
          {
            type: "text",
            text: prefix + (typedContent.text || ""),
          } as TextMessagePart,
        ];
      }
    }

    return remainingMessages;
  }

  protected async *_streamChat(
    messages: ChatMessage[],
    signal: AbortSignal,
    options: CompletionOptions,
  ): AsyncGenerator<ChatMessage> {
    const isV1API = this.apiBase?.includes("/v1/");

    const convertedMsgs = isV1API
      ? this.removeSystemMessage(messages)
      : messages;

    if (options.model.includes("bison")) {
      for await (const message of this.streamChatBison(
        convertedMsgs,
        signal,
        options,
      )) {
        yield message;
      }
    } else {
      for await (const message of this.streamChatGemini(
        convertedMsgs,
        signal,
        options,
      )) {
        yield message;
      }
    }
  }

  continuePartToGeminiPart(part: MessagePart): GeminiChatContentPart {
    return part.type === "text"
      ? {
          text: part.text,
        }
      : {
          inlineData: {
            mimeType: "image/jpeg",
            data: part.imageUrl?.url.split(",")[1],
          },
        };
  }

  public prepareBody(
    messages: ChatMessage[],
    options: CompletionOptions,
    isV1API: boolean,
  ): GeminiChatRequestBody {
<<<<<<< HEAD
    const toolCallIdToNameMap = new Map<string, string>();
    messages.forEach((msg) => {
      if (msg.role === "assistant" && msg.toolCalls) {
        msg.toolCalls.forEach((call) => {
          if (call.id && call.function?.name) {
            toolCallIdToNameMap.set(call.id, call.function.name);
          }
        });
      }
    });
=======
    const systemMessage = messages.find(
      (msg) => msg.role === "system",
    )?.content;
>>>>>>> 6f6c4de4

    const body: GeminiChatRequestBody = {
      contents: messages
        .filter((msg) => !(msg.role === "system" && isV1API))
        .map((msg) => {
          if (msg.role === "tool") {
            let functionName = toolCallIdToNameMap.get(msg.toolCallId);
            if (!functionName) {
              console.warn(
                "Sending tool call response for unidentified tool call",
              );
            }
            return {
              role: "user",
              parts: [
                {
                  functionResponse: {
                    id: msg.toolCallId,
                    name: functionName || "unknown",
                    response: {
                      output: msg.content, // "output" key is opinionated - not all functions will output objects
                    },
                  },
                },
              ],
            };
          }
          if (msg.role === "assistant") {
            const assistantMsg: GeminiChatContent = {
              role: "model",
              parts:
                typeof msg.content === "string"
                  ? [{ text: msg.content }]
                  : msg.content.map(this.continuePartToGeminiPart),
            };
            if (msg.toolCalls) {
              msg.toolCalls.forEach((toolCall) => {
                if (toolCall.function?.name && toolCall.function?.arguments) {
                  assistantMsg.parts.push({
                    functionCall: {
                      name: toolCall.function.name,
                      args: JSON.parse(toolCall.function.arguments),
                    },
                  });
                }
              });
            }
            return assistantMsg;
          }
          return {
            role: "user",
            parts:
              typeof msg.content === "string"
                ? [{ text: msg.content }]
                : msg.content.map(this.continuePartToGeminiPart),
          };
        }),
    };
    if (options) {
      body.generationConfig = this.convertArgs(options);
    }

    // https://ai.google.dev/gemini-api/docs/api-versions
    if (!isV1API) {
      if (systemMessage) {
        body.systemInstruction = {
          parts: [{ text: stripImages(systemMessage) }],
        };
      }
      // Convert and add tools if present
      if (options.tools?.length) {
        // Choosing to map all tools to the functionDeclarations of one tool
        // Rather than map each tool to its own tool + functionDeclaration
        // Same difference
        const functions: GeminiToolFunctionDeclaration[] = [];
        options.tools.forEach((tool) => {
          try {
            functions.push(convertContinueToolToGeminiFunction(tool));
          } catch (e) {
            console.warn(
              `Failed to convert tool to gemini function definition. Skipping: ${JSON.stringify(tool, null, 2)}`,
            );
          }
        });
        if (functions.length) {
          body.tools = [
            {
              functionDeclarations: functions,
            },
          ];
        }
      }
    }
    return body;
  }

  public async *processGeminiResponse(
    stream: AsyncIterable<string>,
  ): AsyncGenerator<ChatMessage> {
    let buffer = "";
    for await (const chunk of stream) {
      buffer += chunk;
      if (buffer.startsWith("[")) {
        buffer = buffer.slice(1);
      }
      if (buffer.endsWith("]")) {
        buffer = buffer.slice(0, -1);
      }
      if (buffer.startsWith(",")) {
        buffer = buffer.slice(1);
      }

      const parts = buffer.split("\n,");

      let foundIncomplete = false;
      for (let i = 0; i < parts.length; i++) {
        const part = parts[i];
        let data: GeminiChatResponse;
        try {
          data = JSON.parse(part) as GeminiChatResponse;
        } catch (e) {
          foundIncomplete = true;
          continue; // yo!
        }

        if ("error" in data) {
          throw new Error(data.error.message);
        }

        // Check for existence of each level before accessing the final 'text' property
        const content = data?.candidates?.[0]?.content;
        if (content) {
          const textParts: MessagePart[] = [];
          const toolCalls: ToolCallDelta[] = [];

          for (const part of content.parts) {
            if ("text" in part) {
              textParts.push({ type: "text", text: part.text });
            } else if ("functionCall" in part) {
              toolCalls.push({
                type: "function",
                id: part.functionCall.id ?? uuidv4(),
                function: {
                  name: part.functionCall.name,
                  arguments:
                    typeof part.functionCall.args === "string"
                      ? part.functionCall.args
                      : JSON.stringify(part.functionCall.args),
                },
              });
            } else {
              // Note: function responses shouldn't be streamed, images not supported
              console.warn("Unsupported gemini part type received", part);
            }
          }

          const assistantMessage: AssistantChatMessage = {
            role: "assistant",
            content: textParts.length ? textParts : "",
          };
          if (toolCalls.length > 0) {
            assistantMessage.toolCalls = toolCalls;
          }
          if (textParts.length || toolCalls.length) {
            yield assistantMessage;
          }
        } else {
          // Handle the case where the expected data structure is not found
          console.warn("Unexpected response format:", data);
        }
      }
      if (foundIncomplete) {
        buffer = parts[parts.length - 1];
      } else {
        buffer = "";
      }
    }
  }

  private async *streamChatGemini(
    messages: ChatMessage[],
    signal: AbortSignal,
    options: CompletionOptions,
  ): AsyncGenerator<ChatMessage> {
    const apiURL = new URL(
      `models/${options.model}:streamGenerateContent?key=${this.apiKey}`,
      this.apiBase,
    );

    const isV1API = !!this.apiBase?.includes("/v1/");

    // Convert chat messages to contents
    const body = this.prepareBody(messages, options, isV1API);

    const response = await this.fetch(apiURL, {
      method: "POST",
      body: JSON.stringify(body),
      signal,
    });
    for await (const message of this.processGeminiResponse(
      streamResponse(response),
    )) {
      yield message;
    }
  }
  private async *streamChatBison(
    messages: ChatMessage[],
    signal: AbortSignal,
    options: CompletionOptions,
  ): AsyncGenerator<ChatMessage> {
    const msgList = [];
    for (const message of messages) {
      msgList.push({ content: message.content });
    }

    const apiURL = new URL(
      `models/${options.model}:generateMessage?key=${this.apiKey}`,
      this.apiBase,
    );
    const body = { prompt: { messages: msgList } };
    const response = await this.fetch(apiURL, {
      method: "POST",
      body: JSON.stringify(body),
      signal,
    });
    const data = await response.json();
    yield { role: "assistant", content: data.candidates[0].content };
  }

  async _embed(batch: string[]): Promise<number[][]> {
    // Batch embed endpoint: https://ai.google.dev/api/embeddings?authuser=1#EmbedContentRequest
    const requests = batch.map((text) => ({
      model: this.model,
      content: {
        role: "user",
        parts: [{ text }],
      },
    }));

    const resp = await this.fetch(
      new URL(`${this.model}:batchEmbedContents`, this.apiBase),
      {
        method: "POST",
        body: JSON.stringify({
          requests,
        }),
        headers: {
          "x-goog-api-key": this.apiKey,
          "Content-Type": "application/json",
        } as any,
      },
    );

    if (!resp.ok) {
      throw new Error(await resp.text());
    }

    const data = (await resp.json()) as any;

    return data.embeddings.map((embedding: any) => embedding.values);
  }
}

export default Gemini;<|MERGE_RESOLUTION|>--- conflicted
+++ resolved
@@ -8,25 +8,17 @@
   TextMessagePart,
   ToolCallDelta,
 } from "../../index.js";
-<<<<<<< HEAD
-import { renderChatMessage } from "../../util/messageContent.js";
-import { BaseLLM } from "../index.js";
-import { streamResponse } from "../stream.js";
-import {
-  convertContinueToolToGeminiFunction,
-=======
-import { findLast } from "../../util/findLast.js";
 import { renderChatMessage, stripImages } from "../../util/messageContent.js";
 import { BaseLLM } from "../index.js";
 import { streamResponse } from "../stream.js";
 import {
   GeminiChatContent,
->>>>>>> 6f6c4de4
   GeminiChatContentPart,
   GeminiChatRequestBody,
   GeminiChatResponse,
   GeminiGenerationConfig,
   GeminiToolFunctionDeclaration,
+  convertContinueToolToGeminiFunction,
 } from "./gemini-types";
 
 class Gemini extends BaseLLM {
@@ -208,7 +200,6 @@
     options: CompletionOptions,
     isV1API: boolean,
   ): GeminiChatRequestBody {
-<<<<<<< HEAD
     const toolCallIdToNameMap = new Map<string, string>();
     messages.forEach((msg) => {
       if (msg.role === "assistant" && msg.toolCalls) {
@@ -219,11 +210,9 @@
         });
       }
     });
-=======
     const systemMessage = messages.find(
       (msg) => msg.role === "system",
     )?.content;
->>>>>>> 6f6c4de4
 
     const body: GeminiChatRequestBody = {
       contents: messages
