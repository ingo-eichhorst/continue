--- conflicted
+++ resolved
@@ -36,114 +36,6 @@
       ) {
         return true;
       }
-<<<<<<< HEAD
-    }
-    return [
-      "claude-3-5",
-      "claude-3.5",
-      "claude-3-7",
-      "claude-3.7",
-      "claude-sonnet-4",
-      "gpt-4",
-      "o3",
-      "gemini",
-    ].some((part) => model.toLowerCase().startsWith(part));
-  },
-  anthropic: (model) => {
-    if (
-      [
-        "claude-3-5",
-        "claude-3.5",
-        "claude-3-7",
-        "claude-3.7",
-        "claude-sonnet-4",
-      ].some((part) => model.toLowerCase().startsWith(part))
-    ) {
-      return true;
-    }
-  },
-  azure: (model) => {
-    if (
-      model.toLowerCase().startsWith("gpt-4") ||
-      model.toLowerCase().startsWith("o3")
-    )
-      return true;
-    return false;
-  },
-  openai: (model) => {
-    // https://platform.openai.com/docs/guides/function-calling#models-supporting-function-calling
-    if (
-      model.toLowerCase().startsWith("gpt-4") ||
-      model.toLowerCase().startsWith("o3")
-    ) {
-      return true;
-    }
-    // firworks-ai https://docs.fireworks.ai/guides/function-calling
-    if (model.startsWith("accounts/fireworks/models/")) {
-      switch (model.substring(26)) {
-        case "llama-v3p1-405b-instruct":
-        case "llama-v3p1-70b-instruct":
-        case "qwen2p5-72b-instruct":
-        case "firefunction-v1":
-        case "firefunction-v2":
-          return true;
-        default:
-          return false;
-      }
-    }
-  },
-  gemini: (model) => {
-    // All gemini models support function calling
-    return model.toLowerCase().includes("gemini");
-  },
-  vertexai: (model) => {
-    // All gemini models except flash 2.0 lite support function calling
-    return (
-      model.toLowerCase().includes("gemini") &&
-      !model.toLowerCase().includes("lite")
-    );
-  },
-  bedrock: (model) => {
-    // For Bedrock, only support Claude Sonnet models with versions 3.5/3-5 and 3.7/3-7
-    if (
-      model.toLowerCase().includes("sonnet") &&
-      [
-        "claude-3-5",
-        "claude-3.5",
-        "claude-3-7",
-        "claude-3.7",
-        "claude-sonnet-4",
-      ].some((part) => model.toLowerCase().includes(part))
-    ) {
-      return true;
-    }
-  },
-  mistral: (model) => {
-    // https://docs.mistral.ai/capabilities/function_calling/
-    return (
-      !model.toLowerCase().includes("mamba") &&
-      [
-        "devstral",
-        "codestral",
-        "mistral-large",
-        "mistral-small",
-        "pixtral",
-        "ministral",
-        "mistral-nemo",
-      ].some((part) => model.toLowerCase().includes(part))
-    );
-  },
-  // https://ollama.com/search?c=tools
-  ollama: (model) => {
-    let modelName = "";
-    // Extract the model name after the last slash to support other registries
-    if (model.includes("/")) {
-      let parts = model.split("/");
-      modelName = parts[parts.length - 1];
-    } else {
-      modelName = model;
-    }
-=======
 
       return false;
     },
@@ -176,7 +68,6 @@
             return false;
         }
       }
->>>>>>> 1791780c
 
       return false;
     },
