<<<<<<< HEAD
import { BaseContextProvider } from "../..";
import type {
=======
import { BaseContextProvider } from "../../index.js";
import {
>>>>>>> e877f8ab
  ContextItem,
  ContextProviderDescription,
  ContextProviderExtras,
  ContextSubmenuItem,
  LoadSubmenuItemsArgs,
} from "../../../index.js";
import { JiraClient } from "./JiraClient.js";

class JiraIssuesContextProvider extends BaseContextProvider {
  static description: ContextProviderDescription = {
    title: "jira",
    displayTitle: "Jira Issues",
    description: "Reference Jira issues",
    type: "submenu",
  };

  private getApi() {
    return new JiraClient({
      domain: this.options.domain,
      username: this.options.email,
      password: this.options.token,
      issueQuery: this.options.issueQuery,
      apiVersion: this.options.apiVersion,
      requestOptions: this.options.requestOptions,
    });
  }

  async getContextItems(
    query: string,
    extras: ContextProviderExtras,
  ): Promise<ContextItem[]> {
    const issueId = query;

    const api = this.getApi();
    const issue = await api.issue(query, extras.fetch);

    const parts = [
      `# Jira Issue ${issue.key}: ${issue.summary}`,
      "## Description",
      issue.description ?? "No description",
    ];

    if (issue.comments.length > 0) {
      parts.push("## Comments");

      parts.push(
        ...issue.comments.map((comment) => {
          return `### ${comment.author.displayName} on ${comment.created}\n\n${comment.body}`;
        }),
      );
    }

    const content = parts.join("\n\n");

    return [
      {
        name: `${issue.key}: ${issue.summary}`,
        content,
        description: issue.key,
      },
    ];
  }

  async loadSubmenuItems(
    args: LoadSubmenuItemsArgs,
  ): Promise<ContextSubmenuItem[]> {
    const api = await this.getApi();

    try {
      const issues = await api.listIssues(args.fetch);

      return issues.map((issue) => ({
        id: issue.id,
        title: `${issue.key}: ${issue.summary}`,
        description: "",
      }));
    } catch (ex) {
      console.error(`Unable to get jira tickets: ${ex}`);
      return [];
    }
  }
}

export default JiraIssuesContextProvider;<|MERGE_RESOLUTION|>--- conflicted
+++ resolved
@@ -1,16 +1,11 @@
-<<<<<<< HEAD
-import { BaseContextProvider } from "../..";
-import type {
-=======
-import { BaseContextProvider } from "../../index.js";
 import {
->>>>>>> e877f8ab
   ContextItem,
   ContextProviderDescription,
   ContextProviderExtras,
   ContextSubmenuItem,
   LoadSubmenuItemsArgs,
 } from "../../../index.js";
+import { BaseContextProvider } from "../../index.js";
 import { JiraClient } from "./JiraClient.js";
 
 class JiraIssuesContextProvider extends BaseContextProvider {
