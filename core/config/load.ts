import { execSync } from "child_process";
import * as fs from "fs";
import os from "os";
import path from "path";

import { ConfigResult, ConfigValidationError } from "@continuedev/config-yaml";
import { fetchwithRequestOptions } from "@continuedev/fetch";
import * as JSONC from "comment-json";
import * as tar from "tar";

import {
  BrowserSerializedContinueConfig,
  Config,
  ContextProviderWithParams,
  ContinueConfig,
  ContinueRcJson,
  CustomContextProvider,
  CustomLLM,
  EmbeddingsProviderDescription,
  IContextProvider,
  IDE,
  IdeInfo,
  IdeSettings,
  IdeType,
  ILLM,
  LLMOptions,
  ModelDescription,
  RerankerDescription,
  SerializedContinueConfig,
  SlashCommand,
} from "..";
import {
  slashCommandFromDescription,
  slashFromCustomCommand,
} from "../commands/index";
import { AllRerankers } from "../context/allRerankers";
import { MCPManagerSingleton } from "../context/mcp";
import CodebaseContextProvider from "../context/providers/CodebaseContextProvider";
import ContinueProxyContextProvider from "../context/providers/ContinueProxyContextProvider";
import CustomContextProviderClass from "../context/providers/CustomContextProvider";
import FileContextProvider from "../context/providers/FileContextProvider";
import { contextProviderClassFromName } from "../context/providers/index";
import PromptFilesContextProvider from "../context/providers/PromptFilesContextProvider";
import { useHub } from "../control-plane/env";
import { allEmbeddingsProviders } from "../indexing/allEmbeddingsProviders";
import { BaseLLM } from "../llm";
import { llmFromDescription } from "../llm/llms";
import CustomLLMClass from "../llm/llms/CustomLLM";
import FreeTrial from "../llm/llms/FreeTrial";
import { LLMReranker } from "../llm/llms/llm";
import TransformersJsEmbeddingsProvider from "../llm/llms/TransformersJsEmbeddingsProvider";
import { slashCommandFromPromptFileV1 } from "../promptFiles/v1/slashCommandFromPromptFile";
import { getAllPromptFiles } from "../promptFiles/v2/getPromptFiles";
import { allTools } from "../tools";
import { copyOf } from "../util";
import { GlobalContext } from "../util/GlobalContext";
import mergeJson from "../util/merge";
import {
  DEFAULT_CONFIG_TS_CONTENTS,
  getConfigJsonPath,
  getConfigJsonPathForRemote,
  getConfigJsPath,
  getConfigJsPathForRemote,
  getConfigTsPath,
  getContinueDotEnv,
  getEsbuildBinaryPath,
} from "../util/paths";
<<<<<<< HEAD
=======

import {
  ConfigResult,
  ConfigValidationError,
  ModelRole,
} from "@continuedev/config-yaml";
import { useHub } from "../control-plane/env";
>>>>>>> ceede791
import { localPathToUri } from "../util/pathToUri";

import {
  defaultContextProvidersJetBrains,
  defaultContextProvidersVsCode,
  defaultSlashCommandsJetBrains,
  defaultSlashCommandsVscode,
} from "./default";
import { getSystemPromptDotFile } from "./getSystemPromptDotFile";
<<<<<<< HEAD
import { modifyContinueConfigWithSharedConfig } from "./sharedConfig";
import { isSupportedLanceDbCpuTargetForLinux } from "./util";
=======
import { modifyAnyConfigWithSharedConfig } from "./sharedConfig";
import { getModelByRole } from "./util";
>>>>>>> ceede791
import { validateConfig } from "./validation.js";

export function resolveSerializedConfig(
  filepath: string,
): SerializedContinueConfig {
  let content = fs.readFileSync(filepath, "utf8");
  const config = JSONC.parse(content) as unknown as SerializedContinueConfig;
  if (config.env && Array.isArray(config.env)) {
    const env = {
      ...process.env,
      ...getContinueDotEnv(),
    };

    config.env.forEach((envVar) => {
      if (envVar in env) {
        content = (content as any).replaceAll(
          new RegExp(`"${envVar}"`, "g"),
          `"${env[envVar]}"`,
        );
      }
    });
  }

  return JSONC.parse(content) as unknown as SerializedContinueConfig;
}

const configMergeKeys = {
  models: (a: any, b: any) => a.title === b.title,
  contextProviders: (a: any, b: any) => a.name === b.name,
  slashCommands: (a: any, b: any) => a.name === b.name,
  customCommands: (a: any, b: any) => a.name === b.name,
};

function loadSerializedConfig(
  workspaceConfigs: ContinueRcJson[],
  ideSettings: IdeSettings,
  ideType: IdeType,
  overrideConfigJson: SerializedContinueConfig | undefined,
  ide: IDE,
): ConfigResult<SerializedContinueConfig> {
  let config: SerializedContinueConfig = overrideConfigJson!;
  if (!config) {
    try {
      config = resolveSerializedConfig(getConfigJsonPath(ideType));
    } catch (e) {
      throw new Error(`Failed to parse config.json: ${e}`);
    }
  }

  const errors = validateConfig(config);

  if (errors?.some((error) => error.fatal)) {
    return {
      errors,
      config: undefined,
      configLoadInterrupted: true,
    };
  }

  if (config.allowAnonymousTelemetry === undefined) {
    config.allowAnonymousTelemetry = true;
  }

  if (ideSettings.remoteConfigServerUrl) {
    try {
      const remoteConfigJson = resolveSerializedConfig(
        getConfigJsonPathForRemote(ideSettings.remoteConfigServerUrl),
      );
      config = mergeJson(config, remoteConfigJson, "merge", configMergeKeys);
    } catch (e) {
      console.warn("Error loading remote config: ", e);
    }
  }

  for (const workspaceConfig of workspaceConfigs) {
    config = mergeJson(
      config,
      workspaceConfig,
      workspaceConfig.mergeBehavior,
      configMergeKeys,
    );
  }

  // Set defaults if undefined (this lets us keep config.json uncluttered for new users)
  config.contextProviders ??=
    ideType === "vscode"
      ? [...defaultContextProvidersVsCode]
      : [...defaultContextProvidersJetBrains];
  config.slashCommands ??=
    ideType === "vscode"
      ? [...defaultSlashCommandsVscode]
      : [...defaultSlashCommandsJetBrains];

  if (os.platform() === "linux" && !isSupportedLanceDbCpuTargetForLinux(ide)) {
    config.disableIndexing = true;
  }

  return { config, errors, configLoadInterrupted: false };
}

async function serializedToIntermediateConfig(
  initial: SerializedContinueConfig,
  ide: IDE,
): Promise<Config> {
  // DEPRECATED - load custom slash commands
  const slashCommands: SlashCommand[] = [];
  for (const command of initial.slashCommands || []) {
    const newCommand = slashCommandFromDescription(command);
    if (newCommand) {
      slashCommands.push(newCommand);
    }
  }
  for (const command of initial.customCommands || []) {
    slashCommands.push(slashFromCustomCommand(command));
  }

  // DEPRECATED - load slash commands from v1 prompt files
  // NOTE: still checking the v1 default .prompts folder for slash commands
  const promptFiles = await getAllPromptFiles(
    ide,
    initial.experimental?.promptPath,
    true,
  );

  for (const file of promptFiles) {
    const slashCommand = slashCommandFromPromptFileV1(file.path, file.content);
    if (slashCommand) {
      slashCommands.push(slashCommand);
    }
  }

  const config: Config = {
    ...initial,
    slashCommands,
    contextProviders: initial.contextProviders || [],
  };

  return config;
}

function isModelDescription(
  llm: ModelDescription | CustomLLM,
): llm is ModelDescription {
  return (llm as ModelDescription).title !== undefined;
}

export function isContextProviderWithParams(
  contextProvider: CustomContextProvider | ContextProviderWithParams,
): contextProvider is ContextProviderWithParams {
  return (contextProvider as ContextProviderWithParams).name !== undefined;
}

/** Only difference between intermediate and final configs is the `models` array */
async function intermediateToFinalConfig(
  config: Config,
  ide: IDE,
  ideSettings: IdeSettings,
  ideInfo: IdeInfo,
  uniqueId: string,
  writeLog: (log: string) => Promise<void>,
  workOsAccessToken: string | undefined,
  loadPromptFiles: boolean = true,
  allowFreeTrial: boolean = true,
): Promise<{ config: ContinueConfig; errors: ConfigValidationError[] }> {
  const errors: ConfigValidationError[] = [];

  // Auto-detect models
  let models: BaseLLM[] = [];
  for (const desc of config.models) {
    if (isModelDescription(desc)) {
      const llm = await llmFromDescription(
        desc,
        ide.readFile.bind(ide),
        uniqueId,
        ideSettings,
        writeLog,
        config.completionOptions,
        config.systemMessage,
      );
      if (!llm) {
        continue;
      }

      if (llm.model === "AUTODETECT") {
        try {
          const modelNames = await llm.listModels();
          const detectedModels = await Promise.all(
            modelNames.map(async (modelName) => {
              return await llmFromDescription(
                {
                  ...desc,
                  model: modelName,
                  title: `${llm.title} - ${modelName}`,
                },
                ide.readFile.bind(ide),
                uniqueId,
                ideSettings,
                writeLog,
                copyOf(config.completionOptions),
                config.systemMessage,
              );
            }),
          );
          models.push(
            ...(detectedModels.filter(
              (x) => typeof x !== "undefined",
            ) as BaseLLM[]),
          );
        } catch (e) {
          console.warn("Error listing models: ", e);
        }
      } else {
        models.push(llm);
      }
    } else {
      const llm = new CustomLLMClass({
        ...desc,
        options: { ...desc.options, writeLog } as any,
      });
      if (llm.model === "AUTODETECT") {
        try {
          const modelNames = await llm.listModels();
          const models = modelNames.map(
            (modelName) =>
              new CustomLLMClass({
                ...desc,
                options: { ...desc.options, model: modelName, writeLog },
              }),
          );

          models.push(...models);
        } catch (e) {
          console.warn("Error listing models: ", e);
        }
      } else {
        models.push(llm);
      }
    }
  }

  // Prepare models
  for (const model of models) {
    model.requestOptions = {
      ...model.requestOptions,
      ...config.requestOptions,
    };
    model.roles = model.roles ?? ["chat", "apply", "edit", "summarize"]; // Default to chat role if not specified
  }

  if (allowFreeTrial) {
    // Obtain auth token (iff free trial being used)
    const freeTrialModels = models.filter(
      (model) => model.providerName === "free-trial",
    );
    if (freeTrialModels.length > 0) {
      const ghAuthToken = await ide.getGitHubAuthToken({});
      for (const model of freeTrialModels) {
        (model as FreeTrial).setupGhAuthToken(ghAuthToken);
      }
    }
  } else {
    // Remove free trial models
    models = models.filter((model) => model.providerName !== "free-trial");
  }

  // Tab autocomplete model
  let tabAutocompleteModels: BaseLLM[] = [];
  if (config.tabAutocompleteModel) {
    tabAutocompleteModels = (
      await Promise.all(
        (Array.isArray(config.tabAutocompleteModel)
          ? config.tabAutocompleteModel
          : [config.tabAutocompleteModel]
        ).map(async (desc) => {
          if (isModelDescription(desc)) {
            const llm = await llmFromDescription(
              desc,
              ide.readFile.bind(ide),
              uniqueId,
              ideSettings,
              writeLog,
              config.completionOptions,
              config.systemMessage,
            );

            if (llm?.providerName === "free-trial") {
              if (!allowFreeTrial) {
                // This shouldn't happen
                throw new Error("Free trial cannot be used with control plane");
              }
              const ghAuthToken = await ide.getGitHubAuthToken({});
              (llm as FreeTrial).setupGhAuthToken(ghAuthToken);
            }
            return llm;
          } else {
            return new CustomLLMClass(desc);
          }
        }),
      )
    ).filter((x) => x !== undefined) as BaseLLM[];
  }

  // These context providers are always included, regardless of what, if anything,
  // the user has configured in config.json

  const codebaseContextParams =
    (
      (config.contextProviders || [])
        .filter(isContextProviderWithParams)
        .find((cp) => cp.name === "codebase") as
        | ContextProviderWithParams
        | undefined
    )?.params || {};

  const DEFAULT_CONTEXT_PROVIDERS = [
    new FileContextProvider({}),
    // Add codebase provider if indexing is enabled
    ...(!config.disableIndexing
      ? [new CodebaseContextProvider(codebaseContextParams)]
      : []),
    // Add prompt files provider if enabled
    ...(loadPromptFiles ? [new PromptFilesContextProvider({})] : []),
  ];

  const DEFAULT_CONTEXT_PROVIDERS_TITLES = DEFAULT_CONTEXT_PROVIDERS.map(
    ({ description: { title } }) => title,
  );

  // Context providers
  const contextProviders: IContextProvider[] = DEFAULT_CONTEXT_PROVIDERS;

  for (const provider of config.contextProviders || []) {
    if (isContextProviderWithParams(provider)) {
      const cls = contextProviderClassFromName(provider.name) as any;
      if (!cls) {
        if (!DEFAULT_CONTEXT_PROVIDERS_TITLES.includes(provider.name)) {
          console.warn(`Unknown context provider ${provider.name}`);
        }

        continue;
      }
      const instance: IContextProvider = new cls(provider.params);

      // Handle continue-proxy
      if (instance.description.title === "continue-proxy") {
        (instance as ContinueProxyContextProvider).workOsAccessToken =
          workOsAccessToken;
      }

      contextProviders.push(instance);
    } else {
      contextProviders.push(new CustomContextProviderClass(provider));
    }
  }

  // Embeddings Provider
  function getEmbeddingsILLM(
    embedConfig: EmbeddingsProviderDescription | ILLM | undefined,
  ): ILLM | null {
    if (!embedConfig) {
      return null;
    }
    if ("providerName" in embedConfig) {
      return embedConfig;
    }
    const { provider, ...options } = embedConfig;
    const embeddingsProviderClass = allEmbeddingsProviders[provider];
    if (embeddingsProviderClass) {
      if (
        embeddingsProviderClass.name === "_TransformersJsEmbeddingsProvider"
      ) {
        return new embeddingsProviderClass();
      } else {
        const llmOptions: LLMOptions = {
          model: options.model ?? "UNSPECIFIED",
          ...options,
        };
        return new embeddingsProviderClass(
          llmOptions,
          (url: string | URL, init: any) =>
            fetchwithRequestOptions(url, init, {
              ...config.requestOptions,
              ...options.requestOptions,
            }),
        );
      }
    } else {
      errors.push({
        fatal: false,
        message: `Embeddings provider ${provider} not found. Using default`,
      });
    }
    return null;
  }
  const newEmbedder = getEmbeddingsILLM(config.embeddingsProvider);

  // Reranker
  function getRerankingILLM(
    rerankingConfig: ILLM | RerankerDescription | undefined,
  ): ILLM | null {
    if (!rerankingConfig) {
      return null;
    }
    if ("providerName" in rerankingConfig) {
      return rerankingConfig;
    }
    const { name, params } = config.reranker as RerankerDescription;
    const rerankerClass = AllRerankers[name];

    if (name === "llm") {
      const llm = models.find((model) => model.title === params?.modelTitle);
      if (!llm) {
        errors.push({
          fatal: false,
          message: `Unknown reranking model ${params?.modelTitle}`,
        });
        return null;
      } else {
        return new LLMReranker(llm);
      }
    } else if (rerankerClass) {
      const llmOptions: LLMOptions = {
        model: "rerank-2",
        ...params,
      };
      return new rerankerClass(llmOptions);
    }
    return null;
  }
  const newReranker = getRerankingILLM(config.reranker);

  const continueConfig: ContinueConfig = {
    ...config,
    contextProviders,
    models,
    tools: allTools,
    modelsByRole: {
      chat: models,
      edit: models,
      apply: models,
      summarize: models,
      autocomplete: [...tabAutocompleteModels],
      embed: newEmbedder ? [newEmbedder] : [],
      rerank: newReranker ? [newReranker] : [],
    },
    selectedModelByRole: {
      chat: null, // Not implemented (uses GUI defaultModel)
      edit: null,
      apply: null,
      embed: newEmbedder ?? null,
      autocomplete: null,
      rerank: newReranker ?? null,
      summarize: null, // Not implemented
    },
  };

  // Apply MCP if specified
  const mcpManager = MCPManagerSingleton.getInstance();
  if (config.experimental?.modelContextProtocolServers) {
    await Promise.all(
      config.experimental.modelContextProtocolServers?.map(
        async (server, index) => {
          const mcpId = index.toString();
          const mcpConnection = mcpManager.createConnection(mcpId, server);
          if (!mcpConnection) {
            return;
          }

          const abortController = new AbortController();

          try {
            const mcpError = await mcpConnection.modifyConfig(
              continueConfig,
              mcpId,
              abortController.signal,
              "MCP Server",
              server.faviconUrl,
            );
            if (mcpError) {
              errors.push(mcpError);
            }
          } catch (e: any) {
            errors.push({
              fatal: false,
              message: `Failed to load MCP server: ${e.message}`,
            });
            if (e.name !== "AbortError") {
              throw e;
            }
          }
        },
      ) || [],
    );
  }

  // Handle experimental modelRole config values for apply and edit
  const inlineEditModel = getModelByRole(continueConfig, "inlineEdit")?.title;
  if (inlineEditModel) {
    const match = continueConfig.models.find(
      (m) => m.title === inlineEditModel,
    );
    if (match) {
      continueConfig.selectedModelByRole.edit = match;
      continueConfig.modelsByRole.edit = [match]; // The only option if inlineEdit role is set
    } else {
      errors.push({
        fatal: false,
        message: `experimental.modelRoles.inlineEdit model title ${inlineEditModel} not found in models array`,
      });
    }
  }

  const applyBlockModel = getModelByRole(
    continueConfig,
    "applyCodeBlock",
  )?.title;
  if (applyBlockModel) {
    const match = continueConfig.models.find(
      (m) => m.title === applyBlockModel,
    );
    if (match) {
      continueConfig.selectedModelByRole.apply = match;
      continueConfig.modelsByRole.apply = [match]; // The only option if applyCodeBlock role is set
    } else {
      errors.push({
        fatal: false,
        message: `experimental.modelRoles.applyCodeBlock model title ${inlineEditModel} not found in models array`,
      });
    }
  }

  // Add transformers JS to the embed models list if not already added
  if (
    ideInfo.ideType === "vscode" &&
    !continueConfig.modelsByRole.embed.find(
      (m) => m.providerName === "transformers.js",
    )
  ) {
    continueConfig.modelsByRole.embed.push(
      new TransformersJsEmbeddingsProvider(),
    );
  }

  return { config: continueConfig, errors };
}

function llmToSerializedModelDescription(llm: ILLM): ModelDescription {
  return {
    provider: llm.providerName,
    model: llm.model,
    title: llm.title ?? llm.model,
    apiKey: llm.apiKey,
    apiBase: llm.apiBase,
    contextLength: llm.contextLength,
    template: llm.template,
    completionOptions: llm.completionOptions,
    systemMessage: llm.systemMessage,
    requestOptions: llm.requestOptions,
    promptTemplates: llm.promptTemplates as any,
    capabilities: llm.capabilities,
    roles: llm.roles,
  };
}

async function finalToBrowserConfig(
  final: ContinueConfig,
  ide: IDE,
): Promise<BrowserSerializedContinueConfig> {
  return {
    allowAnonymousTelemetry: final.allowAnonymousTelemetry,
    models: final.models.map(llmToSerializedModelDescription),
    systemMessage: final.systemMessage,
    completionOptions: final.completionOptions,
    slashCommands: final.slashCommands?.map((s) => ({
      name: s.name,
      description: s.description,
      params: s.params, // TODO: is this why params aren't referenced properly by slash commands?
    })),
    contextProviders: final.contextProviders?.map((c) => c.description),
    disableIndexing: final.disableIndexing,
    disableSessionTitles: final.disableSessionTitles,
    userToken: final.userToken,
    ui: final.ui,
    experimental: final.experimental,
    docs: final.docs,
    tools: final.tools,
    tabAutocompleteOptions: final.tabAutocompleteOptions,
    usePlatform: await useHub(ide.getIdeSettings()),
    modelsByRole: Object.fromEntries(
      Object.entries(final.modelsByRole).map(([k, v]) => [
        k,
        v.map(llmToSerializedModelDescription),
      ]),
    ) as Record<ModelRole, ModelDescription[]>, // TODO better types here
    selectedModelByRole: Object.fromEntries(
      Object.entries(final.selectedModelByRole).map(([k, v]) => [
        k,
        v ? llmToSerializedModelDescription(v) : null,
      ]),
    ) as Record<ModelRole, ModelDescription | null>, // TODO better types here
    // data not included here because client doesn't need
  };
}

function escapeSpacesInPath(p: string): string {
  return p.replace(/ /g, "\\ ");
}

async function handleEsbuildInstallation(ide: IDE, ideType: IdeType) {
  // JetBrains is currently the only IDE that we've reached the plugin size limit and
  // therefore need to install esbuild manually to reduce the size
  if (ideType !== "jetbrains") {
    return;
  }

  const globalContext = new GlobalContext();
  if (globalContext.get("hasDismissedConfigTsNoticeJetBrains")) {
    return;
  }

  const esbuildPath = getEsbuildBinaryPath();

  if (fs.existsSync(esbuildPath)) {
    return;
  }

  console.debug("No esbuild binary detected");

  const shouldInstall = await promptEsbuildInstallation(ide);

  if (shouldInstall) {
    await downloadAndInstallEsbuild(ide);
  }
}

async function promptEsbuildInstallation(ide: IDE): Promise<boolean> {
  const installMsg = "Install esbuild";
  const dismissMsg = "Dismiss";

  const res = await ide.showToast(
    "warning",
    "You're using a custom 'config.ts' file, which requires 'esbuild' to be installed. Would you like to install it now?",
    dismissMsg,
    installMsg,
  );

  if (res === dismissMsg) {
    const globalContext = new GlobalContext();
    globalContext.update("hasDismissedConfigTsNoticeJetBrains", true);
    return false;
  }

  return res === installMsg;
}

/**
 * The download logic is adapted from here: https://esbuild.github.io/getting-started/#download-a-build
 */
async function downloadAndInstallEsbuild(ide: IDE) {
  const esbuildPath = getEsbuildBinaryPath();
  const tempDir = fs.mkdtempSync(path.join(os.tmpdir(), "esbuild-"));

  try {
    const target = `${os.platform()}-${os.arch()}`;
    const version = "0.19.11";
    const url = `https://registry.npmjs.org/@esbuild/${target}/-/${target}-${version}.tgz`;
    const tgzPath = path.join(tempDir, `esbuild-${version}.tgz`);

    console.debug(`Downloading esbuild from: ${url}`);
    execSync(`curl -fo "${tgzPath}" "${url}"`);

    console.debug(`Extracting tgz file to: ${tempDir}`);
    await tar.x({
      file: tgzPath,
      cwd: tempDir,
      strip: 2, // Remove the top two levels of directories
    });

    // Ensure the destination directory exists
    const destDir = path.dirname(esbuildPath);
    if (!fs.existsSync(destDir)) {
      fs.mkdirSync(destDir, { recursive: true });
    }

    // Move the file
    const extractedBinaryPath = path.join(tempDir, "esbuild");
    fs.renameSync(extractedBinaryPath, esbuildPath);

    // Ensure the binary is executable (not needed on Windows)
    if (os.platform() !== "win32") {
      fs.chmodSync(esbuildPath, 0o755);
    }

    // Clean up
    fs.unlinkSync(tgzPath);
    fs.rmSync(tempDir, { recursive: true });

    await ide.showToast(
      "info",
      `'esbuild' successfully installed to ${esbuildPath}`,
    );
  } catch (error) {
    console.error("Error downloading or saving esbuild binary:", error);
    throw error;
  }
}

async function tryBuildConfigTs() {
  try {
    if (process.env.IS_BINARY === "true") {
      await buildConfigTsWithBinary();
    } else {
      await buildConfigTsWithNodeModule();
    }
  } catch (e) {
    console.log(
      `Build error. Please check your ~/.continue/config.ts file: ${e}`,
    );
  }
}

async function buildConfigTsWithBinary() {
  const cmd = [
    escapeSpacesInPath(getEsbuildBinaryPath()),
    escapeSpacesInPath(getConfigTsPath()),
    "--bundle",
    `--outfile=${escapeSpacesInPath(getConfigJsPath())}`,
    "--platform=node",
    "--format=cjs",
    "--sourcemap",
    "--external:fetch",
    "--external:fs",
    "--external:path",
    "--external:os",
    "--external:child_process",
  ].join(" ");

  execSync(cmd);
}

async function buildConfigTsWithNodeModule() {
  const { build } = await import("esbuild");

  await build({
    entryPoints: [getConfigTsPath()],
    bundle: true,
    platform: "node",
    format: "cjs",
    outfile: getConfigJsPath(),
    external: ["fetch", "fs", "path", "os", "child_process"],
    sourcemap: true,
  });
}

function readConfigJs(): string | undefined {
  const configJsPath = getConfigJsPath();

  if (!fs.existsSync(configJsPath)) {
    return undefined;
  }

  return fs.readFileSync(configJsPath, "utf8");
}

async function buildConfigTsandReadConfigJs(ide: IDE, ideType: IdeType) {
  const configTsPath = getConfigTsPath();

  if (!fs.existsSync(configTsPath)) {
    return;
  }

  const currentContent = fs.readFileSync(configTsPath, "utf8");

  // If the user hasn't modified the default config.ts, don't bother building
  if (currentContent.trim() === DEFAULT_CONFIG_TS_CONTENTS.trim()) {
    return;
  }

  await handleEsbuildInstallation(ide, ideType);
  await tryBuildConfigTs();

  return readConfigJs();
}

async function loadContinueConfigFromJson(
  ide: IDE,
  workspaceConfigs: ContinueRcJson[],
  ideSettings: IdeSettings,
  ideInfo: IdeInfo,
  uniqueId: string,
  writeLog: (log: string) => Promise<void>,
  workOsAccessToken: string | undefined,
  overrideConfigJson: SerializedContinueConfig | undefined,
): Promise<ConfigResult<ContinueConfig>> {
  // Serialized config
  let {
    config: serialized,
    errors,
    configLoadInterrupted,
  } = loadSerializedConfig(
    workspaceConfigs,
    ideSettings,
    ideInfo.ideType,
    overrideConfigJson,
    ide,
  );

  if (!serialized || configLoadInterrupted) {
    return { errors, config: undefined, configLoadInterrupted: true };
  }

  const systemPromptDotFile = await getSystemPromptDotFile(ide);
  if (systemPromptDotFile) {
    serialized.systemMessage = systemPromptDotFile;
  }

  // Apply shared config
  // TODO: override several of these values with user/org shared config
  const sharedConfig = new GlobalContext().getSharedConfig();
  const withShared = modifyAnyConfigWithSharedConfig(serialized, sharedConfig);

  // Convert serialized to intermediate config
  let intermediate = await serializedToIntermediateConfig(withShared, ide);

  // Apply config.ts to modify intermediate config
  const configJsContents = await buildConfigTsandReadConfigJs(
    ide,
    ideInfo.ideType,
  );
  if (configJsContents) {
    try {
      // Try config.ts first
      const configJsPath = getConfigJsPath();
      let module: any;

      try {
        module = await import(configJsPath);
      } catch (e) {
        console.log(e);
        console.log(
          "Could not load config.ts as absolute path, retrying as file url ...",
        );
        try {
          module = await import(localPathToUri(configJsPath));
        } catch (e) {
          throw new Error("Could not load config.ts as file url either", {
            cause: e,
          });
        }
      }

      if (typeof require !== "undefined") {
        delete require.cache[require.resolve(configJsPath)];
      }
      if (!module.modifyConfig) {
        throw new Error("config.ts does not export a modifyConfig function.");
      }
      intermediate = module.modifyConfig(intermediate);
    } catch (e) {
      console.log("Error loading config.ts: ", e);
    }
  }

  // Apply remote config.js to modify intermediate config
  if (ideSettings.remoteConfigServerUrl) {
    try {
      const configJsPathForRemote = getConfigJsPathForRemote(
        ideSettings.remoteConfigServerUrl,
      );
      const module = await import(configJsPathForRemote);
      if (typeof require !== "undefined") {
        delete require.cache[require.resolve(configJsPathForRemote)];
      }
      if (!module.modifyConfig) {
        throw new Error("config.ts does not export a modifyConfig function.");
      }
      intermediate = module.modifyConfig(intermediate);
    } catch (e) {
      console.log("Error loading remotely set config.js: ", e);
    }
  }

  // Convert to final config format
  const { config: finalConfig, errors: finalErrors } =
    await intermediateToFinalConfig(
      intermediate,
      ide,
      ideSettings,
      ideInfo,
      uniqueId,
      writeLog,
      workOsAccessToken,
    );
  return {
    config: finalConfig,
    errors: [...(errors ?? []), ...finalErrors],
    configLoadInterrupted: false,
  };
}

export {
  finalToBrowserConfig,
  intermediateToFinalConfig,
  loadContinueConfigFromJson,
  type BrowserSerializedContinueConfig,
};<|MERGE_RESOLUTION|>--- conflicted
+++ resolved
@@ -3,7 +3,11 @@
 import os from "os";
 import path from "path";
 
-import { ConfigResult, ConfigValidationError } from "@continuedev/config-yaml";
+import {
+  ConfigResult,
+  ConfigValidationError,
+  ModelRole,
+} from "@continuedev/config-yaml";
 import { fetchwithRequestOptions } from "@continuedev/fetch";
 import * as JSONC from "comment-json";
 import * as tar from "tar";
@@ -65,16 +69,6 @@
   getContinueDotEnv,
   getEsbuildBinaryPath,
 } from "../util/paths";
-<<<<<<< HEAD
-=======
-
-import {
-  ConfigResult,
-  ConfigValidationError,
-  ModelRole,
-} from "@continuedev/config-yaml";
-import { useHub } from "../control-plane/env";
->>>>>>> ceede791
 import { localPathToUri } from "../util/pathToUri";
 
 import {
@@ -84,13 +78,8 @@
   defaultSlashCommandsVscode,
 } from "./default";
 import { getSystemPromptDotFile } from "./getSystemPromptDotFile";
-<<<<<<< HEAD
-import { modifyContinueConfigWithSharedConfig } from "./sharedConfig";
-import { isSupportedLanceDbCpuTargetForLinux } from "./util";
-=======
 import { modifyAnyConfigWithSharedConfig } from "./sharedConfig";
 import { getModelByRole } from "./util";
->>>>>>> ceede791
 import { validateConfig } from "./validation.js";
 
 export function resolveSerializedConfig(
