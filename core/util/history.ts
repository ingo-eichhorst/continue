import * as fs from "fs";
<<<<<<< HEAD
import { PersistedSessionInfo, SessionInfo } from "..";
import { ListHistoryOptions } from "../protocol/core";
import { getSessionFilePath, getSessionsListPath } from "./paths";
=======
import { PersistedSessionInfo, SessionInfo } from "../index.js";
import { ListHistoryOptions } from "../protocol.js";
import { getSessionFilePath, getSessionsListPath } from "./paths.js";
>>>>>>> e877f8ab

class HistoryManager {
  list(options: ListHistoryOptions): SessionInfo[] {
    const filepath = getSessionsListPath();
    if (!fs.existsSync(filepath)) {
      return [];
    }
    const content = fs.readFileSync(filepath, "utf8");
    let sessions = JSON.parse(content).filter((session: any) => {
      // Filter out old format
      return typeof session.session_id !== "string";
    });

    // Apply limit and offset
    if (options.limit) {
      const offset = options.offset || 0;
      sessions = sessions.slice(offset, offset + options.limit);
    }

    return sessions;
  }

  delete(sessionId: string) {
    // Delete a session
    const sessionFile = getSessionFilePath(sessionId);
    if (!fs.existsSync(sessionFile)) {
      throw new Error(`Session file ${sessionFile} does not exist`);
    }
    fs.unlinkSync(sessionFile);

    // Read and update the sessions list
    const sessionsListFile = getSessionsListPath();
    const sessionsListRaw = fs.readFileSync(sessionsListFile, "utf-8");
    let sessionsList: SessionInfo[];
    try {
      sessionsList = JSON.parse(sessionsListRaw);
    } catch (error) {
      throw new Error(
        `It looks like there is a JSON formatting error in your sessions.json file (${sessionsListFile}). Please fix this before creating a new session.`,
      );
    }

    sessionsList = sessionsList.filter(
      (session) => session.sessionId !== sessionId,
    );

    fs.writeFileSync(sessionsListFile, JSON.stringify(sessionsList));
  }

  load(sessionId: string): PersistedSessionInfo {
    try {
      const sessionFile = getSessionFilePath(sessionId);
      if (!fs.existsSync(sessionFile)) {
        throw new Error(`Session file ${sessionFile} does not exist`);
      }
      const session: PersistedSessionInfo = JSON.parse(
        fs.readFileSync(sessionFile, "utf8"),
      );
      session.sessionId = sessionId;
      return session;
    } catch (e) {
      console.log(`Error migrating session: ${e}`);
      return {
        history: [],
        title: "Failed to load session",
        workspaceDirectory: "",
        sessionId: sessionId,
      };
    }
  }

  save(session: PersistedSessionInfo) {
    // Save the main session json file
    fs.writeFileSync(
      getSessionFilePath(session.sessionId),
      JSON.stringify(session),
    );

    // Read and update the sessions list
    const sessionsListFilePath = getSessionsListPath();
    try {
      const rawSessionsList = fs.readFileSync(sessionsListFilePath, "utf-8");

      let sessionsList: SessionInfo[];
      try {
        sessionsList = JSON.parse(rawSessionsList);
      } catch (e) {
        if (rawSessionsList.trim() === "") {
          fs.writeFileSync(sessionsListFilePath, JSON.stringify([]));
          sessionsList = [];
        } else {
          throw e;
        }
      }

      let found = false;
      for (const sessionInfo of sessionsList) {
        if (sessionInfo.sessionId === session.sessionId) {
          sessionInfo.title = session.title;
          sessionInfo.workspaceDirectory = session.workspaceDirectory;
          sessionInfo.dateCreated = String(Date.now());
          found = true;
          break;
        }
      }

      if (!found) {
        const sessionInfo: SessionInfo = {
          sessionId: session.sessionId,
          title: session.title,
          dateCreated: String(Date.now()),
          workspaceDirectory: session.workspaceDirectory,
        };
        sessionsList.push(sessionInfo);
      }

      fs.writeFileSync(sessionsListFilePath, JSON.stringify(sessionsList));
    } catch (error) {
      if (error instanceof SyntaxError) {
        throw new Error(
          `It looks like there is a JSON formatting error in your sessions.json file (${sessionsListFilePath}). Please fix this before creating a new session.`,
        );
      }
      throw new Error(
        `It looks like there is a validation error in your sessions.json file (${sessionsListFilePath}). Please fix this before creating a new session. Error: ${error}`,
      );
    }
  }
}

const historyManager = new HistoryManager();

export default historyManager;<|MERGE_RESOLUTION|>--- conflicted
+++ resolved
@@ -1,13 +1,7 @@
 import * as fs from "fs";
-<<<<<<< HEAD
-import { PersistedSessionInfo, SessionInfo } from "..";
-import { ListHistoryOptions } from "../protocol/core";
-import { getSessionFilePath, getSessionsListPath } from "./paths";
-=======
 import { PersistedSessionInfo, SessionInfo } from "../index.js";
-import { ListHistoryOptions } from "../protocol.js";
+import { ListHistoryOptions } from "../protocol/core.js";
 import { getSessionFilePath, getSessionsListPath } from "./paths.js";
->>>>>>> e877f8ab
 
 class HistoryManager {
   list(options: ListHistoryOptions): SessionInfo[] {
