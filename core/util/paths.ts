--- conflicted
+++ resolved
@@ -8,11 +8,6 @@
 import { IdeType, SerializedContinueConfig } from "../index.js";
 
 dotenv.config();
-<<<<<<< HEAD
-const CONTINUE_GLOBAL_DIR =
-  process.env.CONTINUE_GLOBAL_DIR ?? path.join(os.homedir(), ".continue");
-
-=======
 
 const CONTINUE_GLOBAL_DIR =
   process.env.CONTINUE_GLOBAL_DIR ?? path.join(os.homedir(), ".continue");
@@ -29,7 +24,6 @@
   return utilsPath;
 }
 
->>>>>>> c704783d
 export function getContinueGlobalPath(): string {
   // This is ~/.continue on mac/linux
   const continuePath = CONTINUE_GLOBAL_DIR;
