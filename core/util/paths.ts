import * as fs from "fs";
import * as os from "os";
import * as path from "path";

import * as JSONC from "comment-json";
import dotenv from "dotenv";

import { IdeType, SerializedContinueConfig } from "../";
import { defaultConfig, defaultConfigJetBrains } from "../config/default";
import Types from "../config/types";
import { DevEventName } from "../../packages/config-yaml/src/schemas/data";

dotenv.config();

const CONTINUE_GLOBAL_DIR =
  process.env.CONTINUE_GLOBAL_DIR ?? path.join(os.homedir(), ".continue");

// export const DEFAULT_CONFIG_TS_CONTENTS = `import { Config } from "./types"\n\nexport function modifyConfig(config: Config): Config {
//   return config;
// }`;

export const DEFAULT_CONFIG_TS_CONTENTS = `export function modifyConfig(config: Config): Config {
  return config;
}`;

export function getChromiumPath(): string {
  return path.join(getContinueUtilsPath(), ".chromium-browser-snapshots");
}

export function getContinueUtilsPath(): string {
  const utilsPath = path.join(getContinueGlobalPath(), ".utils");
  if (!fs.existsSync(utilsPath)) {
    fs.mkdirSync(utilsPath);
  }
  return utilsPath;
}

export function getGlobalContinueIgnorePath(): string {
  const continueIgnorePath = path.join(
    getContinueGlobalPath(),
    ".continueignore",
  );
  if (!fs.existsSync(continueIgnorePath)) {
    fs.writeFileSync(continueIgnorePath, "");
  }
  return continueIgnorePath;
}

export function getContinueGlobalPath(): string {
  // This is ~/.continue on mac/linux
  const continuePath = CONTINUE_GLOBAL_DIR;
  if (!fs.existsSync(continuePath)) {
    fs.mkdirSync(continuePath);
  }
  return continuePath;
}

export function getSessionsFolderPath(): string {
  const sessionsPath = path.join(getContinueGlobalPath(), "sessions");
  if (!fs.existsSync(sessionsPath)) {
    fs.mkdirSync(sessionsPath);
  }
  return sessionsPath;
}

export function getIndexFolderPath(): string {
  const indexPath = path.join(getContinueGlobalPath(), "index");
  if (!fs.existsSync(indexPath)) {
    fs.mkdirSync(indexPath);
  }
  return indexPath;
}

export function getGlobalContextFilePath(): string {
  return path.join(getIndexFolderPath(), "globalContext.json");
}

export function getSharedConfigFilePath(): string {
  return path.join(getContinueGlobalPath(), "sharedConfig.json");
}

export function getSessionFilePath(sessionId: string): string {
  return path.join(getSessionsFolderPath(), `${sessionId}.json`);
}

export function getSessionsListPath(): string {
  const filepath = path.join(getSessionsFolderPath(), "sessions.json");
  if (!fs.existsSync(filepath)) {
    fs.writeFileSync(filepath, JSON.stringify([]));
  }
  return filepath;
}

export function getConfigJsonPath(ideType: IdeType = "vscode"): string {
  const p = path.join(getContinueGlobalPath(), "config.json");
  if (!fs.existsSync(p)) {
    if (ideType === "jetbrains") {
      fs.writeFileSync(p, JSON.stringify(defaultConfigJetBrains, null, 2));
    } else {
      fs.writeFileSync(p, JSON.stringify(defaultConfig, null, 2));
    }
  }
  return p;
}

export function getConfigYamlPath(ideType: IdeType): string {
  const p = path.join(getContinueGlobalPath(), "config.yaml");
  // if (!fs.existsSync(p)) {
  //   if (ideType === "jetbrains") {
  //     fs.writeFileSync(p, YAML.stringify(defaultConfigYamlJetBrains));
  //   } else {
  //     fs.writeFileSync(p, YAML.stringify(defaultConfigYaml));
  //   }
  // }
  return p;
}

export function getConfigTsPath(): string {
  const p = path.join(getContinueGlobalPath(), "config.ts");
  if (!fs.existsSync(p)) {
    fs.writeFileSync(p, DEFAULT_CONFIG_TS_CONTENTS);
  }

  const typesPath = path.join(getContinueGlobalPath(), "types");
  if (!fs.existsSync(typesPath)) {
    fs.mkdirSync(typesPath);
  }
  const corePath = path.join(typesPath, "core");
  if (!fs.existsSync(corePath)) {
    fs.mkdirSync(corePath);
  }
  const packageJsonPath = path.join(getContinueGlobalPath(), "package.json");
  if (!fs.existsSync(packageJsonPath)) {
    fs.writeFileSync(
      packageJsonPath,
      JSON.stringify({
        name: "continue-config",
        version: "1.0.0",
        description: "My Continue Configuration",
        main: "config.js",
      }),
    );
  }

  fs.writeFileSync(path.join(corePath, "index.d.ts"), Types);
  return p;
}

export function getConfigJsPath(): string {
  // Do not create automatically
  return path.join(getContinueGlobalPath(), "out", "config.js");
}

export function getTsConfigPath(): string {
  const tsConfigPath = path.join(getContinueGlobalPath(), "tsconfig.json");
  if (!fs.existsSync(tsConfigPath)) {
    fs.writeFileSync(
      tsConfigPath,
      JSON.stringify(
        {
          compilerOptions: {
            target: "ESNext",
            useDefineForClassFields: true,
            lib: ["DOM", "DOM.Iterable", "ESNext"],
            allowJs: true,
            skipLibCheck: true,
            esModuleInterop: false,
            allowSyntheticDefaultImports: true,
            strict: true,
            forceConsistentCasingInFileNames: true,
            module: "System",
            moduleResolution: "Node",
            noEmit: false,
            noEmitOnError: false,
            outFile: "./out/config.js",
            typeRoots: ["./node_modules/@types", "./types"],
          },
          include: ["./config.ts"],
        },
        null,
        2,
      ),
    );
  }
  return tsConfigPath;
}

export function getContinueRcPath(): string {
  // Disable indexing of the config folder to prevent infinite loops
  const continuercPath = path.join(getContinueGlobalPath(), ".continuerc.json");
  if (!fs.existsSync(continuercPath)) {
    fs.writeFileSync(
      continuercPath,
      JSON.stringify(
        {
          disableIndexing: true,
        },
        null,
        2,
      ),
    );
  }
  return continuercPath;
}

function getDevDataPath(): string {
  const sPath = path.join(getContinueGlobalPath(), "dev_data");
  if (!fs.existsSync(sPath)) {
    fs.mkdirSync(sPath);
  }
  return sPath;
}

export function getDevDataSqlitePath(): string {
  return path.join(getDevDataPath(), "devdata.sqlite");
}

export function getDevDataFilePath(
  eventName: DevEventName,
  schemaVersion: string,
): string {
  const versionPath = path.join(getDevDataPath(), schemaVersion);
  if (!fs.existsSync(versionPath)) {
    fs.mkdirSync(versionPath);
  }
  return path.join(versionPath, `${eventName}.jsonl`);
}

export function editConfigJson(
  callback: (config: SerializedContinueConfig) => SerializedContinueConfig,
): void {
  const config = fs.readFileSync(getConfigJsonPath(), "utf8");
  let configJson = JSONC.parse(config);
  // Check if it's an object
  if (typeof configJson === "object" && configJson !== null) {
    configJson = callback(configJson as any) as any;
    fs.writeFileSync(getConfigJsonPath(), JSONC.stringify(configJson, null, 2));
  } else {
    console.warn("config.json is not a valid object");
  }
}

function getMigrationsFolderPath(): string {
  const migrationsPath = path.join(getContinueGlobalPath(), ".migrations");
  if (!fs.existsSync(migrationsPath)) {
    fs.mkdirSync(migrationsPath);
  }
  return migrationsPath;
}

export async function migrate(
  id: string,
  callback: () => void | Promise<void>,
  onAlreadyComplete?: () => void,
) {
  if (process.env.NODE_ENV === "test") {
    return await Promise.resolve(callback());
  }

  const migrationsPath = getMigrationsFolderPath();
  const migrationPath = path.join(migrationsPath, id);

  if (!fs.existsSync(migrationPath)) {
    try {
      console.log(`Running migration: ${id}`);

      fs.writeFileSync(migrationPath, "");
      await Promise.resolve(callback());
    } catch (e) {
      console.warn(`Migration ${id} failed`, e);
    }
  } else if (onAlreadyComplete) {
    onAlreadyComplete();
  }
}

export function getIndexSqlitePath(): string {
  return path.join(getIndexFolderPath(), "index.sqlite");
}

export function getLanceDbPath(): string {
  return path.join(getIndexFolderPath(), "lancedb");
}

export function getTabAutocompleteCacheSqlitePath(): string {
  return path.join(getIndexFolderPath(), "autocompleteCache.sqlite");
}

export function getDocsSqlitePath(): string {
  return path.join(getIndexFolderPath(), "docs.sqlite");
}

export function getRemoteConfigsFolderPath(): string {
  const dir = path.join(getContinueGlobalPath(), ".configs");
  if (!fs.existsSync(dir)) {
    fs.mkdirSync(dir);
  }
  return dir;
}

export function getPathToRemoteConfig(remoteConfigServerUrl: string): string {
  let url: URL | undefined = undefined;
  try {
    url =
      typeof remoteConfigServerUrl !== "string" || remoteConfigServerUrl === ""
        ? undefined
        : new URL(remoteConfigServerUrl);
  } catch (e) {}
  const dir = path.join(getRemoteConfigsFolderPath(), url?.hostname ?? "None");
  if (!fs.existsSync(dir)) {
    fs.mkdirSync(dir);
  }
  return dir;
}

export function getConfigJsonPathForRemote(
  remoteConfigServerUrl: string,
): string {
  return path.join(getPathToRemoteConfig(remoteConfigServerUrl), "config.json");
}

export function getConfigJsPathForRemote(
  remoteConfigServerUrl: string,
): string {
  return path.join(getPathToRemoteConfig(remoteConfigServerUrl), "config.js");
}

export function getContinueDotEnv(): { [key: string]: string } {
  const filepath = path.join(getContinueGlobalPath(), ".env");
  if (fs.existsSync(filepath)) {
    return dotenv.parse(fs.readFileSync(filepath));
  }
  return {};
}

export function getLogsDirPath(): string {
  const logsPath = path.join(getContinueGlobalPath(), "logs");
  if (!fs.existsSync(logsPath)) {
    fs.mkdirSync(logsPath);
  }
  return logsPath;
}

export function getCoreLogsPath(): string {
  return path.join(getLogsDirPath(), "core.log");
}

export function getPromptLogsPath(): string {
  return path.join(getLogsDirPath(), "prompt.log");
}

export function getGlobalPromptsPath(): string {
  return path.join(getContinueGlobalPath(), "prompts");
}

export function readAllGlobalPromptFiles(
  folderPath: string = getGlobalPromptsPath(),
): { path: string; content: string }[] {
  if (!fs.existsSync(folderPath)) {
    return [];
  }
  const files = fs.readdirSync(folderPath);
  const promptFiles: { path: string; content: string }[] = [];
  files.forEach((file) => {
    const filepath = path.join(folderPath, file);
    const stats = fs.statSync(filepath);

    if (stats.isDirectory()) {
      const nestedPromptFiles = readAllGlobalPromptFiles(filepath);
      promptFiles.push(...nestedPromptFiles);
    } else {
      const content = fs.readFileSync(filepath, "utf8");
      promptFiles.push({ path: filepath, content });
    }
  });

  return promptFiles;
}

export function getRepoMapFilePath(): string {
  return path.join(getContinueUtilsPath(), "repo_map.txt");
}

export function getEsbuildBinaryPath(): string {
  return path.join(getContinueUtilsPath(), "esbuild");
}

<<<<<<< HEAD
export function migrateV1DevDataFiles() {
  const devDataPath = getDevDataPath();
  function moveToV1FolderIfExists(
    oldFileName: string,
    newFileName: DevEventName,
  ) {
    const oldFilePath = path.join(devDataPath, `${oldFileName}.jsonl`);
    if (fs.existsSync(oldFilePath)) {
      const newFilePath = getDevDataFilePath(newFileName, "0.1.0");
      if (!fs.existsSync(newFilePath)) {
        fs.copyFileSync(oldFilePath, newFilePath);
        fs.unlinkSync(oldFilePath);
      } else {
        console.warn(
          `V1 Dev data migration: ${newFilePath} already exists, skipping ${oldFileName}`,
        );
      }
=======
export function getStagingEnvironmentDotFilePath(): string {
  return path.join(getContinueGlobalPath(), ".staging");
}

export function setupInitialDotContinueDirectory() {
  const devDataTypes = [
    "chat",
    "autocomplete",
    "quickEdit",
    "tokens_generated",
  ];
  devDataTypes.forEach((p) => {
    const devDataPath = getDevDataFilePath(p);
    if (!fs.existsSync(devDataPath)) {
      fs.writeFileSync(devDataPath, "");
>>>>>>> e6c4f8bc
    }
  }
  moveToV1FolderIfExists("tokens_generated", "tokensGenerated");
  moveToV1FolderIfExists("chat", "chatFeedback");
  moveToV1FolderIfExists("quickEdit", "quickEdit");
  moveToV1FolderIfExists("autocomplete", "autocomplete");
}

export function getDiffsDirectoryPath(): string {
  const diffsPath = path.join(getContinueGlobalPath(), ".diffs"); // .replace(/^C:/, "c:"); ??
  if (!fs.existsSync(diffsPath)) {
    fs.mkdirSync(diffsPath, {
      recursive: true,
    });
  }
  return diffsPath;
}<|MERGE_RESOLUTION|>--- conflicted
+++ resolved
@@ -385,7 +385,6 @@
   return path.join(getContinueUtilsPath(), "esbuild");
 }
 
-<<<<<<< HEAD
 export function migrateV1DevDataFiles() {
   const devDataPath = getDevDataPath();
   function moveToV1FolderIfExists(
@@ -403,29 +402,16 @@
           `V1 Dev data migration: ${newFilePath} already exists, skipping ${oldFileName}`,
         );
       }
-=======
-export function getStagingEnvironmentDotFilePath(): string {
-  return path.join(getContinueGlobalPath(), ".staging");
-}
-
-export function setupInitialDotContinueDirectory() {
-  const devDataTypes = [
-    "chat",
-    "autocomplete",
-    "quickEdit",
-    "tokens_generated",
-  ];
-  devDataTypes.forEach((p) => {
-    const devDataPath = getDevDataFilePath(p);
-    if (!fs.existsSync(devDataPath)) {
-      fs.writeFileSync(devDataPath, "");
->>>>>>> e6c4f8bc
     }
   }
   moveToV1FolderIfExists("tokens_generated", "tokensGenerated");
   moveToV1FolderIfExists("chat", "chatFeedback");
   moveToV1FolderIfExists("quickEdit", "quickEdit");
   moveToV1FolderIfExists("autocomplete", "autocomplete");
+}
+
+export function getStagingEnvironmentDotFilePath(): string {
+  return path.join(getContinueGlobalPath(), ".staging");
 }
 
 export function getDiffsDirectoryPath(): string {
