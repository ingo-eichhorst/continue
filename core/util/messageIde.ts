--- conflicted
+++ resolved
@@ -1,14 +1,9 @@
-<<<<<<< HEAD
-import { ContinueRcJson, IDE, IdeInfo, Problem, Range, Thread } from "..";
-=======
-import { ContinueRcJson, IDE, IdeInfo, IndexTag, Problem, Range } from "..";
->>>>>>> 7a01d29b
+import { ContinueRcJson, IDE, IdeInfo, IndexTag, Problem, Range, Thread } from "..";
 
 export class MessageIde implements IDE {
   constructor(
     private readonly request: (messageType: string, data: any) => Promise<any>
   ) {}
-<<<<<<< HEAD
   getDebugLocals(threadIndex: number): Promise<string> {
     return this.request("getDebugLocals", { threadIndex });
   }
@@ -23,10 +18,9 @@
   }
   getAvailableThreads(): Promise<Thread[]> {
     return this.request("getAvailableThreads", undefined);
-=======
+  }
   getTags(artifactId: string): Promise<IndexTag[]> {
     return this.request("getTags", artifactId);
->>>>>>> 7a01d29b
   }
   getIdeInfo(): Promise<IdeInfo> {
     return this.request("getIdeInfo", undefined);
