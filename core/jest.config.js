import path from "path";
import { fileURLToPath } from "url";

export default {
  transform: {
    "^.+\\.(ts|js)$": ["ts-jest", { useESM: true, useIsolatedModules: true }],
  },
  moduleNameMapper: {
    "^(\\.{1,2}/.*)\\.js$": "$1",
    "^uuid$": "uuid", // https://stackoverflow.com/a/73626360
    "^@azure/(.*)$": "<rootDir>/node_modules/@azure/$1",
    "^mssql$": "<rootDir>/node_modules/mssql",
  },
  extensionsToTreatAsEsm: [".ts"],
  preset: "ts-jest/presets/default-esm",
  testTimeout: 10000,
  testEnvironment: "node",
  globals: {
    __dirname: path.dirname(fileURLToPath(import.meta.url)),
    __filename: path.resolve(fileURLToPath(import.meta.url)),
  },
  // collectCoverage: true,
  collectCoverageFrom: [
    "**/*.{js,ts}", // Adjust this pattern to match files you want coverage for
    "!**/node_modules/**", // Exclude node_modules
    "!**/vendor/**",
    // "!**/autocomplete/context/root-path-context/test/files/**",
  ],
  globalSetup: "<rootDir>/test/jest.global-setup.ts",
  setupFilesAfterEnv: ["<rootDir>/test/jest.setup-after-env.js"],
  maxWorkers: 1, // equivalent to CLI --runInBand
<<<<<<< HEAD
  // modulePathIgnorePatterns: [
  //   "<rootDir>/config/yaml/LocalPlatformClient.test.ts",
  // ],
  testPathIgnorePatterns: [
    "<rootDir>/config/yaml/LocalPlatformClient.test.ts",
    "<rootDir>/autocomplete/",
    "<rootDir>/commands/",
    "<rootDir>/control-plane/",
    "<rootDir>/data/",
    "<rootDir>/diff/",
  ],
=======
  testMatch: ["**/*.test.ts"],
>>>>>>> 43405bce
};<|MERGE_RESOLUTION|>--- conflicted
+++ resolved
@@ -29,19 +29,5 @@
   globalSetup: "<rootDir>/test/jest.global-setup.ts",
   setupFilesAfterEnv: ["<rootDir>/test/jest.setup-after-env.js"],
   maxWorkers: 1, // equivalent to CLI --runInBand
-<<<<<<< HEAD
-  // modulePathIgnorePatterns: [
-  //   "<rootDir>/config/yaml/LocalPlatformClient.test.ts",
-  // ],
-  testPathIgnorePatterns: [
-    "<rootDir>/config/yaml/LocalPlatformClient.test.ts",
-    "<rootDir>/autocomplete/",
-    "<rootDir>/commands/",
-    "<rootDir>/control-plane/",
-    "<rootDir>/data/",
-    "<rootDir>/diff/",
-  ],
-=======
   testMatch: ["**/*.test.ts"],
->>>>>>> 43405bce
 };