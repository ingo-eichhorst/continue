import { Dispatch } from "@reduxjs/toolkit";
import { Session, SessionMetadata } from "core";

import { useCallback, useContext } from "react";
import { useSelector } from "react-redux";
import { IdeMessengerContext } from "../context/IdeMessenger";
import { useLastSessionContext } from "../context/LastSessionContext";
import { newSession, updateSessionTitle } from "../redux/slices/stateSlice";
import { RootState } from "../redux/store";
import { getLocalStorage, setLocalStorage } from "../util/localStorage";
import { renderChatMessage } from "core/util/messageContent";

const MAX_TITLE_LENGTH = 100;

function truncateText(text: string, maxLength: number) {
  if (text.length > maxLength) {
    return text.slice(0, maxLength - 3) + "...";
  }
  return text;
}

function useHistory(dispatch: Dispatch) {
  const sessionId = useSelector((store: RootState) => store.state.sessionId);
  const config = useSelector((store: RootState) => store.state.config);
  const history = useSelector((store: RootState) => store.state.history);
  const checkpoints = useSelector(
    (store: RootState) => store.state.checkpoints,
  );
  const title = useSelector((store: RootState) => store.state.title);
  const ideMessenger = useContext(IdeMessengerContext);
  const { lastSessionId, setLastSessionId } = useLastSessionContext();

  const updateLastSessionId = useCallback((sessionId: string) => {
    setLastSessionId(sessionId);
    setLocalStorage("lastSessionId", sessionId);
  }, []);

  async function getHistory(
    offset?: number,
    limit?: number,
  ): Promise<SessionMetadata[]> {
    const result = await ideMessenger.request("history/list", {
      offset,
      limit,
    });
    return result.status === "success" ? result.content : [];
  }

  async function getChatTitle(message?: string): Promise<string | undefined> {
    const result = await ideMessenger.request(
      "chatDescriber/describe",
      message,
    );
    return result.status === "success" ? result.content : undefined;
  }

  async function saveSession(openNewSession: boolean = true) {
    if (history.length === 0) return;

    let currentTitle = title;
    if (config?.ui?.getChatTitles && currentTitle === "New Session") {
      try {
        // Check if we have first assistant response
        let assistantResponse = history
          ?.filter((h) => h.message.role === "assistant")[0]
          ?.message?.content?.toString();

        if (assistantResponse) {
          currentTitle = await getChatTitle(assistantResponse);
        }
      } catch (e) {
        throw new Error("Unable to get chat title");
      }
    }

    // Fallback if we get an error above or if the user has not set getChatTitles
    let newTitle =
      currentTitle === "New Session"
        ? truncateText(
<<<<<<< HEAD
            renderChatMessage(stateCopy.history[0].message)
=======
            stripImages(history[0].message.content)
>>>>>>> c241a5a3
              .split("\n")
              .filter((l) => l.trim() !== "")
              .slice(-1)[0] || "",
            MAX_TITLE_LENGTH,
          )
        : currentTitle?.length > 0
          ? currentTitle
          : (await getSession(sessionId)).title; // to ensure titles are synced with updates from history page.

    const session: Session = {
      sessionId,
      title: newTitle,
      workspaceDirectory: window.workspacePaths?.[0] || "",
      history,
      checkpoints,
    };

    await ideMessenger.request("history/save", session);

    if (openNewSession) {
      dispatch(newSession());
      updateLastSessionId(sessionId);
    } else {
      dispatch(updateSessionTitle(newTitle));
    }
  }

  async function getSession(id: string): Promise<Session> {
    const result = await ideMessenger.request("history/load", { id });
    if (result.status === "error") {
      throw new Error(result.error);
    }
    return result.content;
  }

  async function updateSession(session: Session) {
    return await ideMessenger.request("history/save", session);
  }

  async function deleteSession(id: string) {
    return await ideMessenger.request("history/delete", { id });
  }

  async function loadSession(id: string): Promise<Session> {
    updateLastSessionId(sessionId);
    const result = await ideMessenger.request("history/load", { id });
    if (result.status === "error") {
      throw new Error(result.error);
    }

    const sessionContent = result.content;
    dispatch(newSession(sessionContent));
    return sessionContent;
  }

  async function loadLastSession(): Promise<Session | undefined> {
    const lastSessionId = getLocalStorage("lastSessionId");
    if (lastSessionId) {
      return await loadSession(lastSessionId);
    }
  }

  function getLastSessionId(): string | undefined {
    return getLocalStorage("lastSessionId");
  }

  return {
    getHistory,
    saveSession,
    deleteSession,
    loadSession,
    loadLastSession,
    getLastSessionId,
    updateSession,
    getSession,
    lastSessionId,
  };
}

export default useHistory;<|MERGE_RESOLUTION|>--- conflicted
+++ resolved
@@ -1,6 +1,7 @@
 import { Dispatch } from "@reduxjs/toolkit";
 import { Session, SessionMetadata } from "core";
 
+import { renderChatMessage } from "core/util/messageContent";
 import { useCallback, useContext } from "react";
 import { useSelector } from "react-redux";
 import { IdeMessengerContext } from "../context/IdeMessenger";
@@ -8,7 +9,6 @@
 import { newSession, updateSessionTitle } from "../redux/slices/stateSlice";
 import { RootState } from "../redux/store";
 import { getLocalStorage, setLocalStorage } from "../util/localStorage";
-import { renderChatMessage } from "core/util/messageContent";
 
 const MAX_TITLE_LENGTH = 100;
 
@@ -77,11 +77,7 @@
     let newTitle =
       currentTitle === "New Session"
         ? truncateText(
-<<<<<<< HEAD
-            renderChatMessage(stateCopy.history[0].message)
-=======
-            stripImages(history[0].message.content)
->>>>>>> c241a5a3
+            renderChatMessage(history[0].message)
               .split("\n")
               .filter((l) => l.trim() !== "")
               .slice(-1)[0] || "",
