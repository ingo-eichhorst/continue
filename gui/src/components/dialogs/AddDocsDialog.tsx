import { InformationCircleIcon } from "@heroicons/react/24/outline";
import { IndexingStatus, SiteIndexingConfig } from "core";
import { usePostHog } from "posthog-js/react";
import { useContext, useLayoutEffect, useMemo, useRef, useState } from "react";
import { useDispatch } from "react-redux";
import { Input, SecondaryButton } from "..";
import { IdeMessengerContext } from "../../context/IdeMessenger";
import { useAppSelector } from "../../redux/hooks";
import { updateIndexingStatus } from "../../redux/slices/indexingSlice";
import { setDialogMessage, setShowDialog } from "../../redux/slices/uiSlice";
import { ToolTip } from "../gui/Tooltip";
import DocsIndexingPeeks from "../mainInput/Lump/sections/docs/DocsIndexingPeeks";

function AddDocsDialog() {
  const posthog = usePostHog();
  const dispatch = useDispatch();

  const titleRef = useRef<HTMLInputElement>(null);
  const urlRef = useRef<HTMLInputElement>(null);

  const [title, setTitle] = useState("");
  const [startUrl, setStartUrl] = useState("");
  const [faviconUrl, setFaviconUrl] = useState("");

  const ideMessenger = useContext(IdeMessengerContext);
  const indexingStatuses = useAppSelector(
    (store) => store.indexing.indexing.statuses,
  );

  const docsIndexingStatuses: IndexingStatus[] = useMemo(() => {
    return Object.values(indexingStatuses).filter(
      (status) => status.type === "docs" && status.status === "indexing",
    );
  }, [indexingStatuses]);

  const isFormValid = startUrl && title;

  useLayoutEffect(() => {
    setTimeout(() => {
      if (titleRef.current) {
        titleRef.current.focus();
      }
    }, 100);
  }, [titleRef]);

  const closeDialog = () => {
    dispatch(setShowDialog(false));
    dispatch(setDialogMessage(undefined));
  };

  function onSubmit(e: any) {
    e.preventDefault();

    const siteIndexingConfig: SiteIndexingConfig = {
      startUrl,
      title,
      faviconUrl,
    };

    ideMessenger.post("context/addDocs", siteIndexingConfig);

    setTitle("");
    setStartUrl("");
    setFaviconUrl("");

    posthog.capture("add_docs_gui", { url: startUrl });

    // Optimistic status update
    dispatch(
      updateIndexingStatus({
        type: "docs",
        description: "Initializing",
        id: startUrl,
        progress: 0,
        status: "indexing",
        title,
        url: startUrl,
      }),
    );
  }

  return (
    <div className="px-2 pt-4 sm:px-4">
      <div className="">
        <h1 className="mb-0 hidden sm:block">Add documentation</h1>
        <h1 className="sm:hidden">Add docs</h1>
<<<<<<< HEAD
        <p className="m-0 mt-2 p-0 text-stone-500">
          Common documentation sites are cached for faster loading
=======
        <p className="text-lightgray m-0 mt-2 p-0">
          For the @docs context provider
>>>>>>> a2634fb2
        </p>
        <div className="mt-3">
          <form onSubmit={onSubmit} className="flex flex-col gap-1">
            <div className="flex flex-col gap-2">
              <label className="flex w-full flex-col gap-1">
                <div className="flex flex-row items-center gap-1">
                  <span>Title</span>
                  <div>
                    <InformationCircleIcon
                      data-tooltip-id={"add-docs-form-title"}
                      className="text-lightgray h-3.5 w-3.5 select-none"
                    />
                    <ToolTip id={"add-docs-form-title"} place="top">
                      The title that will be displayed to users in the `@docs`
                      submenu
                    </ToolTip>
                  </div>
                </div>

                <Input
                  type="text"
                  placeholder="Title"
                  value={title}
                  ref={titleRef}
                  onChange={(e) => setTitle(e.target.value)}
                />
              </label>

              <label className="flex w-full flex-col gap-1">
                <div className="flex flex-row items-center gap-1">
                  <span className="line-clamp-1 whitespace-nowrap">
                    Start URL
                  </span>
                  <div>
                    <InformationCircleIcon
                      data-tooltip-id={"add-docs-form-url"}
                      className="text-lightgray h-3.5 w-3.5 select-none"
                    />
                    <ToolTip id={"add-docs-form-url"} place="top">
                      The starting location to begin crawling the documentation
                      site
                    </ToolTip>
                  </div>
                </div>
                <Input
                  ref={urlRef}
                  type="url"
                  placeholder="Start URL"
                  value={startUrl}
                  onChange={(e) => {
                    setStartUrl(e.target.value);
                  }}
                />
              </label>
            </div>
            <div className="flex flex-row justify-end gap-2">
              <SecondaryButton
                className="min-w-16"
                disabled={!isFormValid}
                type="submit"
              >
                Add
              </SecondaryButton>
            </div>
          </form>
        </div>
      </div>

      {docsIndexingStatuses.length > 0 && (
        <>
          <DocsIndexingPeeks statuses={docsIndexingStatuses} />
<<<<<<< HEAD
          <p className="mt-2 flex flex-row items-center gap-1 p-0 px-1 text-center text-xs text-stone-500">
            Closing this dialog will not affect indexing progress
          </p>
=======
          <div className="flex flex-row items-end justify-between pb-3">
            <div>
              <InformationCircleIcon className="h-3 w-3" />
              <p className="text-lightgray mt-2 flex flex-row items-center gap-1 p-0 px-1 text-xs">
                Closing this dialog will not affect indexing progress
              </p>
            </div>
          </div>
>>>>>>> a2634fb2
        </>
      )}
    </div>
  );
}

export default AddDocsDialog;<|MERGE_RESOLUTION|>--- conflicted
+++ resolved
@@ -84,13 +84,8 @@
       <div className="">
         <h1 className="mb-0 hidden sm:block">Add documentation</h1>
         <h1 className="sm:hidden">Add docs</h1>
-<<<<<<< HEAD
         <p className="m-0 mt-2 p-0 text-stone-500">
           Common documentation sites are cached for faster loading
-=======
-        <p className="text-lightgray m-0 mt-2 p-0">
-          For the @docs context provider
->>>>>>> a2634fb2
         </p>
         <div className="mt-3">
           <form onSubmit={onSubmit} className="flex flex-col gap-1">
@@ -162,20 +157,9 @@
       {docsIndexingStatuses.length > 0 && (
         <>
           <DocsIndexingPeeks statuses={docsIndexingStatuses} />
-<<<<<<< HEAD
           <p className="mt-2 flex flex-row items-center gap-1 p-0 px-1 text-center text-xs text-stone-500">
             Closing this dialog will not affect indexing progress
           </p>
-=======
-          <div className="flex flex-row items-end justify-between pb-3">
-            <div>
-              <InformationCircleIcon className="h-3 w-3" />
-              <p className="text-lightgray mt-2 flex flex-row items-center gap-1 p-0 px-1 text-xs">
-                Closing this dialog will not affect indexing progress
-              </p>
-            </div>
-          </div>
->>>>>>> a2634fb2
         </>
       )}
     </div>
