import { AtSymbolIcon, PhotoIcon } from "@heroicons/react/24/outline";
import { InputModifiers } from "core";
import { modelSupportsImages, modelSupportsTools } from "core/llm/autodetect";
import { useRef } from "react";
import styled from "styled-components";
import { vscInputBackground } from "..";
import { useAppDispatch, useAppSelector } from "../../redux/hooks";
import { selectUseActiveFile } from "../../redux/selectors";
import { selectCurrentToolCall } from "../../redux/selectors/selectCurrentToolCall";
import { selectSelectedChatModel } from "../../redux/slices/configSlice";
import {
  selectHasCodeToEdit,
  selectIsInEditMode,
} from "../../redux/slices/sessionSlice";
import { exitEditMode } from "../../redux/thunks";
import { loadLastSession } from "../../redux/thunks/session";
import {
  getAltKeyLabel,
  getFontSize,
  getMetaKeyLabel,
  isMetaEquivalentKeyPressed,
} from "../../util";
import { ToolTip } from "../gui/Tooltip";
import ModelSelect from "../modelSelection/ModelSelect";
import ModeSelect from "../modelSelection/ModeSelect";
import { useFontSize } from "../ui/font";
import { EnterButton } from "./InputToolbar/EnterButton";
import HoverItem from "./InputToolbar/HoverItem";

const StyledDiv = styled.div<{ isHidden?: boolean }>`
  padding-top: 4px;
  justify-content: space-between;
  gap: 1px;
  background-color: ${vscInputBackground};
  align-items: center;
  font-size: ${getFontSize() - 2}px;
  cursor: ${(props) => (props.isHidden ? "default" : "text")};
  opacity: ${(props) => (props.isHidden ? 0 : 1)};
  pointer-events: ${(props) => (props.isHidden ? "none" : "auto")};
  user-select: none;

  & > * {
    flex: 0 0 auto;
  }
`;

<<<<<<< HEAD
const EnterButton = styled.button<{ isPrimary?: boolean }>`
  all: unset;
  padding: 2px 4px;
  display: flex;
  align-items: center;
  background-color: ${(props) =>
    !props.disabled && props.isPrimary
      ? vscButtonBackground
      : lightGray + "33"};
  border-radius: ${defaultBorderRadius};
  color: ${(props) =>
    !props.disabled && props.isPrimary ? vscButtonForeground : vscForeground};
  cursor: pointer;

  :disabled {
    cursor: not-allowed;
  }
`;

=======
>>>>>>> 1b7ba4ca
export interface ToolbarOptions {
  hideUseCodebase?: boolean;
  hideImageUpload?: boolean;
  hideAddContext?: boolean;
  enterText?: string;
  hideSelectModel?: boolean;
}

interface InputToolbarProps {
  onEnter?: (modifiers: InputModifiers) => void;
  onAddContextItem?: () => void;
  onClick?: () => void;
  onImageFileSelected?: (file: File) => void;
  hidden?: boolean;
  activeKey: string | null;
  toolbarOptions?: ToolbarOptions;
  disabled?: boolean;
  isMainInput?: boolean;
}

function InputToolbar(props: InputToolbarProps) {
  const dispatch = useAppDispatch();
  const fileInputRef = useRef<HTMLInputElement | null>(null);
  const defaultModel = useAppSelector(selectSelectedChatModel);
  const useActiveFile = useAppSelector(selectUseActiveFile);
  const isInEditMode = useAppSelector(selectIsInEditMode);
  const hasCodeToEdit = useAppSelector(selectHasCodeToEdit);
  const toolCallState = useAppSelector(selectCurrentToolCall);
  const isEditModeAndNoCodeToEdit = isInEditMode && !hasCodeToEdit;
  const activeToolCallStreamId = useAppSelector(
    (store) => store.session.activeToolStreamId,
  );

  const isEnterDisabled =
    props.disabled ||
    isEditModeAndNoCodeToEdit ||
    toolCallState?.status === "generated" ||
    !!activeToolCallStreamId;

  const toolsSupported = defaultModel && modelSupportsTools(defaultModel);

  const supportsImages =
    defaultModel &&
    modelSupportsImages(
      defaultModel.provider,
      defaultModel.model,
      defaultModel.title,
      defaultModel.capabilities,
    );

  const smallFont = useFontSize(-2);
  const tinyFont = useFontSize(-3);

  return (
    <>
      <div
        onClick={props.onClick}
        className={`find-widget-skip bg-vsc-input-background flex select-none flex-row items-center justify-between gap-1 pt-1 ${props.hidden ? "pointer-events-none h-0 cursor-default opacity-0" : "pointer-events-auto cursor-text opacity-100"}`}
        style={{
          fontSize: smallFont,
        }}
      >
        <div className="xs:gap-1.5 flex flex-row items-center gap-1">
          <ModeSelect />
          <ModelSelect />
          <div className="xs:flex -mb-1 hidden items-center text-gray-400 transition-colors duration-200">
            {props.toolbarOptions?.hideImageUpload ||
              (supportsImages && (
                <>
                  <input
                    type="file"
                    ref={fileInputRef}
                    style={{ display: "none" }}
                    accept=".jpg,.jpeg,.png,.gif,.svg,.webp"
                    onChange={(e) => {
                      const files = e.target?.files ?? [];
                      for (const file of files) {
                        props.onImageFileSelected?.(file);
                      }
                      if (fileInputRef.current) {
                        fileInputRef.current.value = "";
                      }
                    }}
                  />
                  <HoverItem className="">
                    <PhotoIcon
                      className="h-3 w-3 hover:brightness-125"
                      data-tooltip-id="image-tooltip"
                      onClick={(e) => {
                        fileInputRef.current?.click();
                      }}
                    />
                    <ToolTip id="image-tooltip" place="top">
                      Attach an image
                    </ToolTip>
                  </HoverItem>
                </>
              ))}
            {props.toolbarOptions?.hideAddContext || (
              <HoverItem onClick={props.onAddContextItem}>
                <AtSymbolIcon
                  data-tooltip-id="add-context-item-tooltip"
                  className="h-3 w-3 hover:brightness-125"
                />

                <ToolTip id="add-context-item-tooltip" place="top">
                  Add context (files, docs, urls, etc.)
                </ToolTip>
              </HoverItem>
            )}
          </div>
        </div>

        <div
          className="flex items-center gap-2 whitespace-nowrap text-gray-400"
          style={{
            fontSize: tinyFont,
          }}
        >
          {!props.toolbarOptions?.hideUseCodebase && !isInEditMode && (
            <div
              className={`${toolsSupported ? "md:flex" : "int:flex"} hover:underline" hidden transition-colors duration-200`}
            >
              {props.activeKey === "Alt" ? (
                <HoverItem className="underline">
                  {`${getAltKeyLabel()}⏎
                  ${useActiveFile ? "No active file" : "Active file"}`}
                </HoverItem>
              ) : (
                <HoverItem
                  className={props.activeKey === "Meta" ? "underline" : ""}
                  onClick={(e) =>
                    props.onEnter?.({
                      useCodebase: true,
                      noContext: !useActiveFile,
                    })
                  }
                >
                  <span data-tooltip-id="add-codebase-context-tooltip">
                    {getMetaKeyLabel()}⏎ @codebase
                  </span>
                  <ToolTip id="add-codebase-context-tooltip" place="top-end">
                    Submit with the codebase as context ({getMetaKeyLabel()}⏎)
                  </ToolTip>
                </HoverItem>
              )}
            </div>
          )}

          {isInEditMode && (
            <HoverItem
              className="hidden hover:underline sm:flex"
              onClick={async (e) => {
                await dispatch(
                  loadLastSession({
                    saveCurrentSession: false,
                  }),
                );
                dispatch(exitEditMode());
              }}
            >
              <span>
                <i>Esc</i> to exit
              </span>
            </HoverItem>
          )}

          <EnterButton
            isPrimary={props.isMainInput}
            data-testid="submit-input-button"
            onClick={async (e) => {
              if (props.onEnter) {
                props.onEnter({
                  useCodebase: isMetaEquivalentKeyPressed(e as any),
                  noContext: useActiveFile ? e.altKey : !e.altKey,
                });
              }
            }}
            disabled={isEnterDisabled}
          >
            <span className="hidden md:inline">
              ⏎ {props.toolbarOptions?.enterText ?? "Enter"}
            </span>
            <span className="md:hidden">⏎</span>
          </EnterButton>
        </div>
      </div>
    </>
  );
}

export default InputToolbar;<|MERGE_RESOLUTION|>--- conflicted
+++ resolved
@@ -44,28 +44,6 @@
   }
 `;
 
-<<<<<<< HEAD
-const EnterButton = styled.button<{ isPrimary?: boolean }>`
-  all: unset;
-  padding: 2px 4px;
-  display: flex;
-  align-items: center;
-  background-color: ${(props) =>
-    !props.disabled && props.isPrimary
-      ? vscButtonBackground
-      : lightGray + "33"};
-  border-radius: ${defaultBorderRadius};
-  color: ${(props) =>
-    !props.disabled && props.isPrimary ? vscButtonForeground : vscForeground};
-  cursor: pointer;
-
-  :disabled {
-    cursor: not-allowed;
-  }
-`;
-
-=======
->>>>>>> 1b7ba4ca
 export interface ToolbarOptions {
   hideUseCodebase?: boolean;
   hideImageUpload?: boolean;
