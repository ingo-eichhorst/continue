--- conflicted
+++ resolved
@@ -241,15 +241,11 @@
   const sendInput = useCallback(
     (editorState: JSONContent, modifiers: InputModifiers) => {
       if (defaultModel?.provider === "free-trial") {
-        const ftc = getLocalStorage("ftc");
-        if (ftc) {
-          setLocalStorage("ftc", ftc + 1);
-
-<<<<<<< HEAD
-          if (ftc >= 250) {
-=======
+        const u = getLocalStorage("ftc");
+        if (u) {
+          setLocalStorage("ftc", u + 1);
+
           if (u >= 150) {
->>>>>>> 3c954dd8
             dispatch(setShowDialog(true));
             dispatch(setDialogMessage(<FTCDialog />));
             posthog?.capture("ftc_reached");
