import { ArrowLeftIcon } from "@heroicons/react/24/outline";
import { Editor, JSONContent } from "@tiptap/core";
import { InputModifiers, RangeInFileWithContents } from "core";
import { stripImages } from "core/llm/images";
<<<<<<< HEAD
import { useCallback, useContext, useEffect } from "react";
import { useDispatch } from "react-redux";
=======
import { useCallback, useContext, useEffect, useMemo } from "react";
import { useDispatch, useSelector } from "react-redux";
>>>>>>> 315f75e7
import { useNavigate } from "react-router-dom";
import { NewSessionButton } from "../../components/mainInput/NewSessionButton";
import resolveEditorContent from "../../components/mainInput/resolveInput";
import TipTapEditor from "../../components/mainInput/TipTapEditor";
import { IdeMessengerContext } from "../../context/IdeMessenger";
import { setEditDone, submitEdit } from "../../redux/slices/editModeState";
import useChatHandler from "../../hooks/useChatHandler";
import AcceptRejectAllButtons from "../../components/StepContainer/AcceptRejectAllButtons";
import ContinueInputBox from "../../components/mainInput/ContinueInputBox";
import StepContainer from "../../components/StepContainer";
import getMultifileEditPrompt from "./getMultifileEditPrompt";
<<<<<<< HEAD
import { useAppSelector } from "../../redux/hooks";
import {
  clearCodeToEdit,
  selectApplyStateBySessionId,
} from "../../redux/slices/sessionSlice";
import CodeToEdit from "./CodeToEdit";
=======
import { selectApplyState } from "../../redux/selectors";
>>>>>>> 315f75e7

const EDIT_DISALLOWED_CONTEXT_PROVIDERS = [
  "codebase",
  "tree",
  "open",
  "web",
  "diff",
  "folder",
  "search",
  "debugger",
  "repo-map",
];

export default function Edit() {
  const dispatch = useDispatch();
  const navigate = useNavigate();
  const ideMessenger = useContext(IdeMessengerContext);
  const { streamResponse } = useChatHandler(dispatch, ideMessenger);
  const editModeState = useAppSelector((state) => state.editModeState);
  const codeToEdit = useAppSelector((state) => state.session.codeToEdit);
  const availableContextProviders = useAppSelector(
    (store) => store.config.config.contextProviders,
  );

<<<<<<< HEAD
  const history = useAppSelector((state) => state.session.messages);
=======
  const filteredContextProviders = useMemo(() => {
    return (
      availableContextProviders?.filter(
        (provider) =>
          !EDIT_DISALLOWED_CONTEXT_PROVIDERS.includes(provider.title),
      ) ?? []
    );
  }, [availableContextProviders]);

  const history = useSelector((state: RootState) => state.state.history);
>>>>>>> 315f75e7

  const applyStates = useAppSelector(
    (state) => state.session.codeBlockApplyStates.states,
  );

<<<<<<< HEAD
  const applyState = useAppSelector(
    (state) => selectApplyStateBySessionId(state, "edit")?.status ?? "closed",
  );
=======
  const applyState = useSelector(selectApplyState);
>>>>>>> 315f75e7

  const isSingleRangeEdit =
    codeToEdit.length === 0 ||
    (codeToEdit.length === 1 && "range" in codeToEdit[0]);

  useEffect(() => {
    if (editModeState.editStatus === "done") {
      ideMessenger.post("edit/escape", undefined);
      navigate("/");
    }
  }, [editModeState.editStatus]);

  useEffect(() => {
    if (applyState === "closed" && editModeState.editStatus === "accepting") {
      dispatch(setEditDone());
    }
  }, [applyState, editModeState.editStatus]);

<<<<<<< HEAD
  // const active = useAppSelector((state) => state.session.isStreaming);

=======
>>>>>>> 315f75e7
  const pendingApplyStates = applyStates.filter(
    (state) => state.status === "done",
  );

  const isStreaming =
    editModeState.editStatus === "streaming" ||
    editModeState.editStatus === "accepting";

  const toolbarOptions = {
    hideAddContext: false,
    hideImageUpload: false,
    hideUseCodebase: true,
    hideSelectModel: false,
    enterText: isStreaming ? "Retry" : "Edit",
  };

  const hasPendingApplies = pendingApplyStates.length > 0;

  async function handleSingleRangeEdit(
    editorState: JSONContent,
    modifiers: InputModifiers,
    editor: Editor,
  ) {
    const [contextItems, __, userInstructions] = await resolveEditorContent(
      editorState,
      {
        noContext: true,
        useCodebase: false,
      },
      ideMessenger,
      [],
      dispatch,
    );

    const prompt = [
      ...contextItems.map((item) => item.content),
      stripImages(userInstructions),
    ].join("\n\n");

    ideMessenger.post("edit/sendPrompt", {
      prompt,
      range: codeToEdit[0] as RangeInFileWithContents,
    });

    dispatch(submitEdit(prompt));
    editor.commands.selectTextblockEnd();
  }

  async function handleEditorEnter(
    editorState: JSONContent,
    modifiers: InputModifiers,
    editor: Editor,
  ) {
    if (isSingleRangeEdit) {
      handleSingleRangeEdit(editorState, modifiers, editor);
    } else {
      const promptPreamble = getMultifileEditPrompt(codeToEdit);

      streamResponse(
        editorState,
        modifiers,
        ideMessenger,
        undefined,
        promptPreamble,
      );
    }
  }

  function handleBackClick() {
    dispatch(setEditDone());
  }

  const isLastUserInput = useCallback(
    (index: number): boolean => {
      return !history
        .slice(index + 1)
        .some((entry) => entry.message.role === "user");
    },
    [history],
  );

  return (
    <div className="h-full overflow-y-auto">
      <div className="m-auto max-w-3xl">
        <div className="relative mb-1 mt-3 flex flex-col px-2">
          <CodeToEdit />
          <TipTapEditor
            isMainInput
            toolbarOptions={toolbarOptions}
            placeholder="Describe how to modify the code - use '#' to add files"
            availableContextProviders={filteredContextProviders}
            historyKey="edit"
            availableSlashCommands={[]}
            onEnter={handleEditorEnter}
          />
        </div>

        {!isSingleRangeEdit && history.length > 1 && (
          <div>
            {history.slice(1).map((item, index: number) => (
              <div>
                {item.message.role === "user" ? (
                  <ContinueInputBox
                    onEnter={async (editorState, modifiers) => {
                      streamResponse(
                        editorState,
                        modifiers,
                        ideMessenger,
                        index,
                      );
                    }}
                    isLastUserInput={isLastUserInput(index)}
                    isMainInput={false}
                    editorState={item.editorState}
                    contextItems={item.contextItems}
                  />
                ) : (
                  <StepContainer
                    index={index}
                    isLast={index === history.length - 1}
                    item={item}
                  />
                )}
              </div>
            ))}

            {/* {!active && (
              <ContinueInputBox
                isMainInput
                isLastUserInput={false}
                onEnter={handleEditorEnter}
              />
            )} */}
          </div>
        )}

        <div className="mt-2">
          {hasPendingApplies && isSingleRangeEdit && (
            <AcceptRejectAllButtons
              pendingApplyStates={pendingApplyStates}
              onAcceptOrReject={() => dispatch(clearCodeToEdit())}
            />
          )}

          {!hasPendingApplies && isSingleRangeEdit && (
            <NewSessionButton
              onClick={handleBackClick}
              className="mr-auto flex items-center gap-2"
            >
              <ArrowLeftIcon width="11px" height="11px" />
              Back to Chat
            </NewSessionButton>
          )}
        </div>
      </div>
    </div>
  );
}<|MERGE_RESOLUTION|>--- conflicted
+++ resolved
@@ -2,13 +2,8 @@
 import { Editor, JSONContent } from "@tiptap/core";
 import { InputModifiers, RangeInFileWithContents } from "core";
 import { stripImages } from "core/llm/images";
-<<<<<<< HEAD
-import { useCallback, useContext, useEffect } from "react";
+import { useCallback, useContext, useEffect, useMemo } from "react";
 import { useDispatch } from "react-redux";
-=======
-import { useCallback, useContext, useEffect, useMemo } from "react";
-import { useDispatch, useSelector } from "react-redux";
->>>>>>> 315f75e7
 import { useNavigate } from "react-router-dom";
 import { NewSessionButton } from "../../components/mainInput/NewSessionButton";
 import resolveEditorContent from "../../components/mainInput/resolveInput";
@@ -20,16 +15,12 @@
 import ContinueInputBox from "../../components/mainInput/ContinueInputBox";
 import StepContainer from "../../components/StepContainer";
 import getMultifileEditPrompt from "./getMultifileEditPrompt";
-<<<<<<< HEAD
-import { useAppSelector } from "../../redux/hooks";
+import CodeToEdit from "./CodeToEdit";
 import {
   clearCodeToEdit,
   selectApplyStateBySessionId,
 } from "../../redux/slices/sessionSlice";
-import CodeToEdit from "./CodeToEdit";
-=======
-import { selectApplyState } from "../../redux/selectors";
->>>>>>> 315f75e7
+import { useAppSelector } from "../../redux/hooks";
 
 const EDIT_DISALLOWED_CONTEXT_PROVIDERS = [
   "codebase",
@@ -54,9 +45,6 @@
     (store) => store.config.config.contextProviders,
   );
 
-<<<<<<< HEAD
-  const history = useAppSelector((state) => state.session.messages);
-=======
   const filteredContextProviders = useMemo(() => {
     return (
       availableContextProviders?.filter(
@@ -66,21 +54,15 @@
     );
   }, [availableContextProviders]);
 
-  const history = useSelector((state: RootState) => state.state.history);
->>>>>>> 315f75e7
+  const history = useAppSelector((state) => state.session.messages);
 
   const applyStates = useAppSelector(
     (state) => state.session.codeBlockApplyStates.states,
   );
 
-<<<<<<< HEAD
   const applyState = useAppSelector(
     (state) => selectApplyStateBySessionId(state, "edit")?.status ?? "closed",
   );
-=======
-  const applyState = useSelector(selectApplyState);
->>>>>>> 315f75e7
-
   const isSingleRangeEdit =
     codeToEdit.length === 0 ||
     (codeToEdit.length === 1 && "range" in codeToEdit[0]);
@@ -98,11 +80,6 @@
     }
   }, [applyState, editModeState.editStatus]);
 
-<<<<<<< HEAD
-  // const active = useAppSelector((state) => state.session.isStreaming);
-
-=======
->>>>>>> 315f75e7
   const pendingApplyStates = applyStates.filter(
     (state) => state.status === "done",
   );
