--- conflicted
+++ resolved
@@ -14,11 +14,7 @@
 
 2. Click on the gear icon in the bottom right corner of the Continue window to open `~/.continue/config.json` (MacOS) / `%userprofile%\.continue\config.json` (Windows)
 
-<<<<<<< HEAD
 3. Log in and create an API key on Mistral AI's La Plateforme [here](https://console.mistral.ai/codestral). Make sure you get an API key from the "Codestral" page, as an API key for the normal "api.mistral.ai" API will not work.
-=======
-3. Log in and create an API key on Mistral AI's La Plateforme [here](https://console.mistral.ai/codestral)
->>>>>>> 0746bbc5
 
 4. To use Codestral as your model for both `autocomplete` and `chat`, replace `[API_KEY]` with your Mistral API key below and add it to your `config.json` file:
 
