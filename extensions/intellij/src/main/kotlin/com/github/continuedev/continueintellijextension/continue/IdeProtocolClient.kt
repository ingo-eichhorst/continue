package com.github.continuedev.continueintellijextension.`continue`

import IntelliJIDE
import com.github.continuedev.continueintellijextension.*
import com.github.continuedev.continueintellijextension.activities.ContinuePluginDisposable
import com.github.continuedev.continueintellijextension.activities.showTutorial
import com.github.continuedev.continueintellijextension.auth.ContinueAuthService
import com.github.continuedev.continueintellijextension.editor.DiffStreamService
import com.github.continuedev.continueintellijextension.editor.EditorUtils
import com.github.continuedev.continueintellijextension.protocol.*
import com.github.continuedev.continueintellijextension.services.*
import com.github.continuedev.continueintellijextension.utils.*
import com.google.gson.Gson
import com.intellij.openapi.application.ApplicationManager
import com.intellij.openapi.command.WriteCommandAction
import com.intellij.openapi.components.ServiceManager
import com.intellij.openapi.components.service
import com.intellij.openapi.editor.Editor
import com.intellij.openapi.editor.SelectionModel
import com.intellij.openapi.fileEditor.FileEditorManager
import com.intellij.openapi.project.DumbAware
import com.intellij.openapi.project.Project
import com.intellij.openapi.vfs.VirtualFileManager
import com.intellij.openapi.wm.ToolWindowManager
import kotlinx.coroutines.*
import java.awt.Toolkit
import java.awt.datatransfer.StringSelection


class IdeProtocolClient(
    private val continuePluginService: ContinuePluginService,
    private val coroutineScope: CoroutineScope,
    private val project: Project
) : DumbAware {
    private val ide: IDE = IntelliJIDE(project, continuePluginService)

    /**
     * Create a dispatcher with limited parallelism to prevent UI freezing.
     * Note that there are 64 total threads available to the IDE.
     *
     * See this thread for details: https://github.com/continuedev/continue/issues/4098#issuecomment-2854865310
     */
    @OptIn(ExperimentalCoroutinesApi::class)
    private val limitedDispatcher = Dispatchers.IO.limitedParallelism(4)

    init {
        // Setup config.json / config.ts save listeners
        VirtualFileManager.getInstance().addAsyncFileListener(
            AsyncFileSaveListener(continuePluginService), ContinuePluginDisposable.getInstance(project)
        )
    }

    fun updateLastFileSaveTimestamp() {
        (ide as IntelliJIDE).updateLastFileSaveTimestamp()
    }

    fun handleMessage(msg: String, respond: (Any?) -> Unit) {
        coroutineScope.launch(limitedDispatcher) {
            val message = Gson().fromJson(msg, Message::class.java)
            val messageType = message.messageType
            val dataElement = message.data

            try {
                when (messageType) {
                    "toggleDevTools" -> {
                        continuePluginService.continuePluginWindow?.browser?.browser?.openDevtools()
                    }

                    "showTutorial" -> {
                        showTutorial(project)
                    }

                    "jetbrains/isOSREnabled" -> {
                        val isOSREnabled =
                            ServiceManager.getService(ContinueExtensionSettings::class.java).continueState.enableOSR
                        respond(isOSREnabled)
                    }

                    "jetbrains/getColors" -> {
                        val colors = GetTheme().getTheme();
                        respond(colors)
                    }

                    "jetbrains/onLoad" -> {
                        val jsonData = mutableMapOf(
                            "windowId" to continuePluginService.windowId,
                            "workspacePaths" to continuePluginService.workspacePaths,
                            "vscMachineId" to getMachineUniqueID(),
                            "vscMediaUrl" to "http://continue",
                        )
                        respond(jsonData)
                    }

                    "getIdeSettings" -> {
                        val settings = ide.getIdeSettings()
                        respond(settings)
                    }

                    "getControlPlaneSessionInfo" -> {
                        val params = Gson().fromJson(
                            dataElement.toString(),
                            GetControlPlaneSessionInfoParams::class.java
                        )
                        val authService = service<ContinueAuthService>()

                        if (params.silent) {
                            val sessionInfo = authService.loadControlPlaneSessionInfo()
                            respond(sessionInfo)
                        } else {
                            authService.startAuthFlow(project, params.useOnboarding)
                            respond(null)
                        }
                    }

                    "logoutOfControlPlane" -> {
                        val authService = service<ContinueAuthService>()
                        authService.signOut()

                        respond(null)
                    }

                    "getIdeInfo" -> {
                        val ideInfo = ide.getIdeInfo()
                        respond(ideInfo)
                    }

                    "getUniqueId" -> {
                        val uniqueId = ide.getUniqueId()
                        respond(uniqueId)
                    }

                    "copyText" -> {
                        val params = Gson().fromJson(
                            dataElement.toString(),
                            CopyTextParams::class.java
                        )
                        val textToCopy = params.text
                        val clipboard = Toolkit.getDefaultToolkit().systemClipboard
                        val stringSelection = StringSelection(textToCopy)
                        clipboard.setContents(stringSelection, stringSelection)
                        respond(null)
                    }

                    "showDiff" -> {
                        val params = Gson().fromJson(
                            dataElement.toString(),
                            ShowDiffParams::class.java
                        )
                        ide.showDiff(params.filepath, params.newContents, params.stepIndex)
                        respond(null)
                    }

                    "readFile" -> {
                        val params = Gson().fromJson(
                            dataElement.toString(),
                            ReadFileParams::class.java
                        )
                        val contents = ide.readFile(params.filepath)
                        respond(contents)
                    }

                    "isTelemetryEnabled" -> {
                        val isEnabled = ide.isTelemetryEnabled()
                        respond(isEnabled)
                    }

                    "readRangeInFile" -> {
                        val params = Gson().fromJson(
                            dataElement.toString(),
                            ReadRangeInFileParams::class.java
                        )
                        val contents = ide.readRangeInFile(params.filepath, params.range)
                        respond(contents)
                    }

                    "getWorkspaceDirs" -> {
                        val dirs = ide.getWorkspaceDirs()
                        respond(dirs)
                    }

                    "getTags" -> {
                        val artifactId = Gson().fromJson(
                            dataElement.toString(),
                            getTagsParams::class.java
                        )
                        val tags = ide.getTags(artifactId)
                        respond(tags)
                    }

                    "getWorkspaceConfigs" -> {
                        val configs = ide.getWorkspaceConfigs()
                        respond(configs)
                    }

                    "getTerminalContents" -> {
                        val contents = ide.getTerminalContents()
                        respond(contents)
                    }

                    "saveFile" -> {
                        val params = Gson().fromJson(
                            dataElement.toString(),
                            SaveFileParams::class.java
                        )
                        ide.saveFile(params.filepath)
                        respond(null)
                    }

                    "showVirtualFile" -> {
                        val params = Gson().fromJson(
                            dataElement.toString(),
                            ShowVirtualFileParams::class.java
                        )
                        ide.showVirtualFile(params.name, params.content)
                        respond(null)
                    }

                    "showLines" -> {
                        val params = Gson().fromJson(
                            dataElement.toString(),
                            ShowLinesParams::class.java
                        )
                        ide.showLines(params.filepath, params.startLine, params.endLine)
                        respond(null)
                    }

                    "getFileStats" -> {
                        val params = Gson().fromJson(
                            dataElement.toString(),
                            GetFileStatsParams::class.java
                        )
                        val fileStatsMap = ide.getFileStats(params.files)
                        respond(fileStatsMap)
                    }

                    "listDir" -> {
                        val params = Gson().fromJson(
                            dataElement.toString(),
                            ListDirParams::class.java
                        )

                        val files = ide.listDir(params.dir)

                        respond(files)
                    }

                    "getGitRootPath" -> {
                        val params = Gson().fromJson(
                            dataElement.toString(),
                            GetGitRootPathParams::class.java
                        )
                        val rootPath = ide.getGitRootPath(params.dir)
                        respond(rootPath)
                    }

                    "getBranch" -> {
                        val params = Gson().fromJson(
                            dataElement.toString(),
                            GetBranchParams::class.java
                        )
                        val branch = ide.getBranch(params.dir)
                        respond(branch)
                    }

                    "getRepoName" -> {
                        val params = Gson().fromJson(
                            dataElement.toString(),
                            GetRepoNameParams::class.java
                        )
                        val repoName = ide.getRepoName(params.dir)
                        respond(repoName)
                    }

                    "getDiff" -> {
                        val params = Gson().fromJson(
                            dataElement.toString(),
                            GetDiffParams::class.java
                        )
                        val diffs = ide.getDiff(params.includeUnstaged)
                        respond(diffs)
                    }

                    "getProblems" -> {
                        val problems = ide.getProblems()
                        respond(problems)
                    }

                    "writeFile" -> {
                        val params = Gson().fromJson(
                            dataElement.toString(),
                            WriteFileParams::class.java
                        )
                        ide.writeFile(params.path, params.contents)
                        respond(null)
                    }

                    "fileExists" -> {
                        val params = Gson().fromJson(
                            dataElement.toString(),
                            FileExistsParams::class.java
                        )
                        val exists = ide.fileExists(params.filepath)
                        respond(exists)
                    }

                    "openFile" -> {
                        val params = Gson().fromJson(
                            dataElement.toString(),
                            OpenFileParams::class.java
                        )
                        ide.openFile(params.path)
                        respond(null)
                    }

                    "runCommand" -> {
                        // Running commands not yet supported in JetBrains
                        respond(null)
                    }

                    "showToast" -> {
                        val jsonArray = dataElement.asJsonArray

                        // Get toast type from first element, default to INFO if invalid
                        val typeStr = if (jsonArray.size() > 0) jsonArray[0].asString else ToastType.INFO.value
                        val type = ToastType.values().find { it.value == typeStr } ?: ToastType.INFO

                        // Get message from second element
                        val message = if (jsonArray.size() > 1) jsonArray[1].asString else ""

                        // Get remaining elements as otherParams
                        val otherParams = if (jsonArray.size() > 2) {
                            jsonArray.drop(2).map { it.asString }.toTypedArray()
                        } else {
                            emptyArray()
                        }

                        val result = ide.showToast(type, message, *otherParams)
                        respond(result)
                    }

                    "closeSidebar" -> {
                        ApplicationManager.getApplication().invokeLater {
                            val toolWindowManager = ToolWindowManager.getInstance(project)
                            val toolWindow = toolWindowManager.getToolWindow("Continue")
                            toolWindow?.hide()
                        }
                    }

                    "getSearchResults" -> {
                        val params = Gson().fromJson(
                            dataElement.toString(),
                            GetSearchResultsParams::class.java
                        )
                        val results = ide.getSearchResults(params.query)
                        respond(results)
                    }

                    "getFileResults" -> {
                        val params = Gson().fromJson(
                            dataElement.toString(),
                            GetFileResultsParams::class.java
                        )
                        val results = ide.getFileResults(params.pattern)
                        respond(results)
                    }

                    "getOpenFiles" -> {
                        val openFiles = ide.getOpenFiles()
                        respond(openFiles)
                    }

                    "getCurrentFile" -> {
                        val currentFile = ide.getCurrentFile()
                        respond(currentFile)
                    }

                    "getPinnedFiles" -> {
                        val pinnedFiles = ide.getPinnedFiles()
                        respond(pinnedFiles)
                    }

                    "getGitHubAuthToken" -> {
                        val params = Gson().fromJson(
                            dataElement.toString(),
                            GetGhTokenArgs::class.java
                        )

                        val ghAuthToken = ide.getGitHubAuthToken(params)

                        if (ghAuthToken == null) {
                            // Open a dialog so user can enter their GitHub token
                            continuePluginService.sendToWebview("openOnboardingCard", null, uuid())
                            respond(null)
                        } else {
                            respond(ghAuthToken)
                        }
                    }

                    "setGitHubAuthToken" -> {
                        val params = Gson().fromJson(
                            dataElement.toString(),
                            SetGitHubAuthTokenParams::class.java
                        )
                        val continueSettingsService = service<ContinueExtensionSettings>()
                        continueSettingsService.continueState.ghAuthToken = params.token
                        respond(null)
                    }

                    "openUrl" -> {
                        val url = Gson().fromJson(
                            dataElement.toString(),
                            OpenUrlParam::class.java
                        )
                        ide.openUrl(url)
                        respond(null)
                    }

                    "insertAtCursor" -> {
                        val params = Gson().fromJson(
                            dataElement.toString(),
                            InsertAtCursorParams::class.java
                        )

                        ApplicationManager.getApplication().invokeLater {
                            val editor = FileEditorManager.getInstance(project).selectedTextEditor ?: return@invokeLater
                            val selectionModel: SelectionModel = editor.selectionModel

                            val document = editor.document
                            val startOffset = selectionModel.selectionStart
                            val endOffset = selectionModel.selectionEnd

                            WriteCommandAction.runWriteCommandAction(project) {
                                document.replaceString(startOffset, endOffset, params.text)
                            }
                        }
                    }

                    "acceptDiff" -> {
                        val params = Gson().fromJson(
                            dataElement.toString(),
                            AcceptDiffParams::class.java
                        )
                        val filepath = params.filepath;

                        acceptOrRejectDiff(filepath, true)
                    }

                    "rejectDiff" -> {
                        val params = Gson().fromJson(
                            dataElement.toString(),
                            RejectDiffParams::class.java
                        )
                        val filepath = params.filepath;
                        acceptOrRejectDiff(filepath, false)
                    }

                    "applyToFile" -> {
                        val params = Gson().fromJson(
                            dataElement.toString(),
                            ApplyToFileParams::class.java
                        )
<<<<<<< HEAD
=======
                        val filepath = params.filepath

                        continuePluginService.sendToWebview(
                            "updateApplyState", mapOf(
                                "streamId" to params.streamId,
                                "status" to "streaming",
                                "fileContent" to params.text,
                                "toolCallId" to params.toolCallId,
                                "filepath" to filepath
                            )
                        )


                        fun closeStream() {
                            continuePluginService.sendToWebview(
                                "updateApplyState", mapOf(
                                    "numDiffs" to 0,
                                    "streamId" to params.streamId,
                                    "status" to "closed",
                                    "fileContent" to params.text,
                                    "toolCallId" to params.toolCallId,
                                    "filepath" to filepath
                                )
                            )
                        }

                        var editor: Editor? = null;

                        if (!filepath.isNullOrEmpty()) {
                            val virtualFile = VirtualFileManager.getInstance().findFileByUrl(filepath)
                            if (virtualFile != null) {
                                ApplicationManager.getApplication().invokeAndWait {
                                    FileEditorManager.getInstance(project).openFile(virtualFile, true)?.first()
                                }
                            }
                        }
                        editor = FileEditorManager.getInstance(project).selectedTextEditor

                        if (editor == null) {
                            ide.showToast(ToastType.ERROR, "No active editor to apply edits to")
                            closeStream()
                            respond(null)
                            return@launch
                        }

                        if (editor.document.text.trim().isEmpty()) {
                            WriteCommandAction.runWriteCommandAction(project) {
                                editor.document.insertString(0, params.text)
                            }
                            closeStream()
                            respond(null)
                            return@launch
                        }

                        val llm: Any = try {
                            suspendCancellableCoroutine { continuation ->
                                continuePluginService.coreMessenger?.request(
                                    "config/getSerializedProfileInfo",
                                    null,
                                    null
                                ) { response ->
                                    try {
                                        val selectedModels = response.castNestedOrNull<Map<String, Any>>(
                                            "content",
                                            "result",
                                            "config",
                                            "selectedModelByRole"
                                        )

                                        // If "apply" role model is not found, try "chat" role
                                        val applyCodeBlockModel =
                                            selectedModels?.get("apply") ?: selectedModels?.get("chat")

                                        if (applyCodeBlockModel != null) {
                                            continuation.resume(applyCodeBlockModel)
                                        } else {
                                            // If neither "apply" nor "chat" models are available, return with exception
                                            continuation.resumeWithException(IllegalStateException("No 'apply' or 'chat' model found in configuration."))
                                        }
                                    } catch (e: Exception) {
                                        continuation.resumeWithException(e)
                                    }
                                }
                            }
                        } catch (e: Exception) {
                            launch {
                                ide.showToast(
                                    ToastType.ERROR, "Failed to fetch model configuration"
                                )
                            }
                            closeStream()
                            respond(null)
                            return@launch
                        }

                        val diffStreamService = project.service<DiffStreamService>()
                        // Clear all diff blocks before running the diff stream
                        diffStreamService.reject(editor)

                        val llmTitle = (llm as? Map<*, *>)?.get("title") as? String ?: ""

                        val prompt =
                            "The following code was suggested as an edit:\n```\n${params.text}\n```\nPlease apply it to the previous code."
>>>>>>> 7cc6405f

                        ApplyToFileHandler.apply(
                            project,
                            continuePluginService,
                            ide,
                            params
                        )
                        respond(null)
                    }

                    else -> {
                        println("Unknown message type: $messageType")
                    }
                }
            } catch (error: Exception) {
                ide.showToast(ToastType.ERROR, " Error handling message of type $messageType: $error")
            }
        }
    }

    fun sendHighlightedCode(edit: Boolean = false) {
        val editor = EditorUtils.getEditor(project)
        val rif = editor?.getHighlightedCode() ?: return

        continuePluginService.sendToWebview(
            "highlightedCode",
            HighlightedCodePayload(
                rangeInFileWithContents = rif,
                shouldRun = edit
            )
        )
    }


    fun sendAcceptRejectDiff(accepted: Boolean, stepIndex: Int) {
        continuePluginService.sendToWebview("acceptRejectDiff", AcceptRejectDiff(accepted, stepIndex), uuid())
    }

    fun acceptOrRejectDiff(filepath: String, accepted: Boolean) {
        val virtualFile = VirtualFileManager.getInstance().findFileByUrl(filepath)

        if (virtualFile != null) {
            ApplicationManager.getApplication().invokeAndWait {
                val openedEditor =
                    FileEditorManager.getInstance(project).openFile(virtualFile, true)?.first()
                if (openedEditor != null) {
                    val editor: Editor? = FileEditorManager.getInstance(project).selectedTextEditor

                    if (editor != null) {
                        val diffStreamService = project.service<DiffStreamService>()
                        if (accepted) {
                            diffStreamService.accept(editor)
                        } else {
                            diffStreamService.reject(editor)
                        }
                    }
                }
            }
        }
    }

    fun deleteAtIndex(index: Int) {
        continuePluginService.sendToWebview("deleteAtIndex", DeleteAtIndex(index), uuid())
    }
}<|MERGE_RESOLUTION|>--- conflicted
+++ resolved
@@ -459,112 +459,6 @@
                             dataElement.toString(),
                             ApplyToFileParams::class.java
                         )
-<<<<<<< HEAD
-=======
-                        val filepath = params.filepath
-
-                        continuePluginService.sendToWebview(
-                            "updateApplyState", mapOf(
-                                "streamId" to params.streamId,
-                                "status" to "streaming",
-                                "fileContent" to params.text,
-                                "toolCallId" to params.toolCallId,
-                                "filepath" to filepath
-                            )
-                        )
-
-
-                        fun closeStream() {
-                            continuePluginService.sendToWebview(
-                                "updateApplyState", mapOf(
-                                    "numDiffs" to 0,
-                                    "streamId" to params.streamId,
-                                    "status" to "closed",
-                                    "fileContent" to params.text,
-                                    "toolCallId" to params.toolCallId,
-                                    "filepath" to filepath
-                                )
-                            )
-                        }
-
-                        var editor: Editor? = null;
-
-                        if (!filepath.isNullOrEmpty()) {
-                            val virtualFile = VirtualFileManager.getInstance().findFileByUrl(filepath)
-                            if (virtualFile != null) {
-                                ApplicationManager.getApplication().invokeAndWait {
-                                    FileEditorManager.getInstance(project).openFile(virtualFile, true)?.first()
-                                }
-                            }
-                        }
-                        editor = FileEditorManager.getInstance(project).selectedTextEditor
-
-                        if (editor == null) {
-                            ide.showToast(ToastType.ERROR, "No active editor to apply edits to")
-                            closeStream()
-                            respond(null)
-                            return@launch
-                        }
-
-                        if (editor.document.text.trim().isEmpty()) {
-                            WriteCommandAction.runWriteCommandAction(project) {
-                                editor.document.insertString(0, params.text)
-                            }
-                            closeStream()
-                            respond(null)
-                            return@launch
-                        }
-
-                        val llm: Any = try {
-                            suspendCancellableCoroutine { continuation ->
-                                continuePluginService.coreMessenger?.request(
-                                    "config/getSerializedProfileInfo",
-                                    null,
-                                    null
-                                ) { response ->
-                                    try {
-                                        val selectedModels = response.castNestedOrNull<Map<String, Any>>(
-                                            "content",
-                                            "result",
-                                            "config",
-                                            "selectedModelByRole"
-                                        )
-
-                                        // If "apply" role model is not found, try "chat" role
-                                        val applyCodeBlockModel =
-                                            selectedModels?.get("apply") ?: selectedModels?.get("chat")
-
-                                        if (applyCodeBlockModel != null) {
-                                            continuation.resume(applyCodeBlockModel)
-                                        } else {
-                                            // If neither "apply" nor "chat" models are available, return with exception
-                                            continuation.resumeWithException(IllegalStateException("No 'apply' or 'chat' model found in configuration."))
-                                        }
-                                    } catch (e: Exception) {
-                                        continuation.resumeWithException(e)
-                                    }
-                                }
-                            }
-                        } catch (e: Exception) {
-                            launch {
-                                ide.showToast(
-                                    ToastType.ERROR, "Failed to fetch model configuration"
-                                )
-                            }
-                            closeStream()
-                            respond(null)
-                            return@launch
-                        }
-
-                        val diffStreamService = project.service<DiffStreamService>()
-                        // Clear all diff blocks before running the diff stream
-                        diffStreamService.reject(editor)
-
-                        val llmTitle = (llm as? Map<*, *>)?.get("title") as? String ?: ""
-
-                        val prompt =
-                            "The following code was suggested as an edit:\n```\n${params.text}\n```\nPlease apply it to the previous code."
->>>>>>> 7cc6405f
 
                         ApplyToFileHandler.apply(
                             project,
