--- conflicted
+++ resolved
@@ -271,12 +271,8 @@
 
     this.options.onStatusUpdate(
       "closed",
-<<<<<<< HEAD
-      this.diffBlocks.length,
+      this.editorToVerticalDiffCodeLens.get(this.filepath)?.length ?? 0,
       this.editor.document.getText(),
-=======
-      this.editorToVerticalDiffCodeLens.get(this.filepath)?.length ?? 0,
->>>>>>> 435a0b21
     );
 
     this.cancelled = true;
@@ -367,12 +363,8 @@
 
       this.options.onStatusUpdate(
         "done",
-<<<<<<< HEAD
-        this.diffBlocks.length,
+        this.editorToVerticalDiffCodeLens.get(this.filepath)?.length ?? 0,
         this.editor.document.getText(),
-=======
-        this.editorToVerticalDiffCodeLens.get(this.filepath)?.length ?? 0,
->>>>>>> 435a0b21
       );
 
       // Reject on user typing
@@ -423,20 +415,15 @@
     // Shift the codelens objects
     this.shiftCodeLensObjects(startLine, offset);
 
-<<<<<<< HEAD
-    const status = this.diffBlocks.length === 0 ? "closed" : undefined;
+    const numDiffs =
+      this.editorToVerticalDiffCodeLens.get(this.filepath)?.length ?? 0;
+
+    const status = numDiffs === 0 ? "closed" : undefined;
     this.options.onStatusUpdate(
       status,
-      this.diffBlocks.length,
+      numDiffs,
       this.editor.document.getText(),
     );
-=======
-    const numDiffs =
-      this.editorToVerticalDiffCodeLens.get(this.filepath)?.length ?? 0;
-
-    const status = numDiffs === 0 ? "closed" : undefined;
-    this.options.onStatusUpdate(status, numDiffs);
->>>>>>> 435a0b21
   }
 
   private shiftCodeLensObjects(startLine: number, offset: number) {
